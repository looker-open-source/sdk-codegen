# Python Examples for the Looker API

You can find Python language examples in this folder. 

The full details of all Looker API endpoints are listed in Looker Docs: [Version 3.1](https://docs.looker.com/reference/api-and-integration/api-reference/v3.1), [Version 4.0](https://docs.looker.com/reference/api-and-integration/api-reference/v4.0)

## Full Applications

- [Flask full app demo](lookersdk-flask)
- [Google Cloud Function & Google Sheet : Create new users from reading email addresses in a Google Sheet](cloud-function-user-provision)
- [Google Cloud Function & BigQuery: Run a query in Looker, and write the result to a BigQuery table](cloud-function-write-to-bigquery)

## Connection : Manage Database Connections

- [Test a specified connection](test_connection.py)

## Content : Manage Content

- [Add a board or dashboard to Favorites for a list of users](add_contents_to_favorite.py)
- [Output permission access for folders](folder_permission_access.py)

## Dashboard : Manage Dashboards

- [Soft delete dashboard](soft_delete_dashboard.py)

## Query : Run and Manage Queries
- [Kill all running queries](kill_queries.py)

## RenderTask : Manage Render Tasks

- [Download dashboard tile in specified format](download_tile.py)
- [Download look in specified format](download_look.py)
- [Generate and download dashboard PDFs](download_dashboard_pdf.py)

## ScheduledPlan : Manage Scheduled Plans

- [Transfer all schedules of a user to another user](transfer_all_schedules.py)
- [Pause/Resume or Copy Schedules](manage_schedules.py)
- [Create a Simple Schedule Plan](simple_schedule_plan.py)

## User : Manage Users

- [Disable all active user sessions](logout_all_users.py)
<<<<<<< HEAD
- [Add a list of users to a group from a CSV](add_users_to_group_from_csv.py)

## Project : Manage Projects
- [Update projects to use Main asthe production branch](update_prod_branches_to_main.py)
=======
- [Google Cloud Function: User Creation](cloud-function-user-provision)
>>>>>>> 007989d6
<|MERGE_RESOLUTION|>--- conflicted
+++ resolved
@@ -41,11 +41,8 @@
 ## User : Manage Users
 
 - [Disable all active user sessions](logout_all_users.py)
-<<<<<<< HEAD
 - [Add a list of users to a group from a CSV](add_users_to_group_from_csv.py)
 
 ## Project : Manage Projects
 - [Update projects to use Main asthe production branch](update_prod_branches_to_main.py)
-=======
-- [Google Cloud Function: User Creation](cloud-function-user-provision)
->>>>>>> 007989d6
+- [Google Cloud Function: User Creation](cloud-function-user-provision)