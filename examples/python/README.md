# Python Examples for the Looker API

You can find Python language examples in this folder. 

The full details of all Looker API endpoints are listed in Looker Docs: [Version 3.1](https://docs.looker.com/reference/api-and-integration/api-reference/v3.1), [Version 4.0](https://docs.looker.com/reference/api-and-integration/api-reference/v4.0)

## Full Applications

- [Flask full app demo](lookersdk-flask)
- [Google Cloud Function & Google Sheet : Create new users from reading email addresses in a Google Sheet](cloud-function-user-provision)
- [Google Cloud Function & BigQuery: Run a query in Looker, and write the result to a BigQuery table](cloud-function-write-to-bigquery)

## Connection : Manage Database Connections

- [Test a specified connection](test_connection.py)

## Content : Manage Content

- [Add a board or dashboard to Favorites for a list of users](add_contents_to_favorite.py)
- [Output permission access for folders](folder_permission_access.py)

## Dashboard : Manage Dashboards

- [Soft delete dashboard](soft_delete_dashboard.py)

## Query : Run and Manage Queries
- [Kill all running queries](kill_queries.py)

## RenderTask : Manage Render Tasks

- [Download dashboard tile in specified format](download_tile.py)
- [Download look in specified format](download_look.py)
- [Generate and download dashboard PDFs](download_dashboard_pdf.py)

## ScheduledPlan : Manage Scheduled Plans

- [Transfer all schedules of a user to another user](transfer_all_schedules.py)
- [Pause/Resume or Copy Schedules](manage_schedules.py)
- [Create a Simple Schedule Plan](simple_schedule_plan.py)

## User : Manage Users

- [Disable all active user sessions](logout_all_users.py)
<<<<<<< HEAD
- [Add a list of users to a group from a CSV](add_users_to_group_from_csv.py)




=======
- [Google Cloud Function: User Creation](cloud-function-user-provision)
>>>>>>> 007989d6
<|MERGE_RESOLUTION|>--- conflicted
+++ resolved
@@ -41,12 +41,5 @@
 ## User : Manage Users
 
 - [Disable all active user sessions](logout_all_users.py)
-<<<<<<< HEAD
 - [Add a list of users to a group from a CSV](add_users_to_group_from_csv.py)
-
-
-
-
-=======
-- [Google Cloud Function: User Creation](cloud-function-user-provision)
->>>>>>> 007989d6
+- [Google Cloud Function: User Creation](cloud-function-user-provision)