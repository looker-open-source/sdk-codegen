# Python Examples for the Looker API

You can find Python language examples in this folder. 

The full details of all Looker API endpoints are listed in Looker Docs: [Version 3.1](https://docs.looker.com/reference/api-and-integration/api-reference/v3.1), [Version 4.0](https://docs.looker.com/reference/api-and-integration/api-reference/v4.0)

## Connection : Manage Database Connections

- [Test a specified connection](test_connection.py)

## Content : Manage Content

- [Add a board or dashboard to Favorites for a list of users](add_contents_to_favorite.py)
- [Output permission access for folders](folder_permission_access.py)

## Dashboard : Manage Dashboards

- [Soft delete dashboard](soft_delete_dashboard.py)

## Query : Run and Manage Queries
- [Kill all running queries](kill_queries.py)

## RenderTask : Manage Render Tasks

- [Download dashboard tile in specified format](download_tile.py)
- [Download look in specified format](download_look.py)
- [Generate and download dashboard PDFs](download_dashboard_pdf.py)

<<<<<<< HEAD
## Manage Users
=======
## ScheduledPlan : Manage Scheduled Plans

- [Transfer all schedules of a user to another user](transfer_all_schedules.py)
- [Pause/Resume or Copy Schedules](manage_schedules.py)
- [Create a Simple Schedule Plan](simple_schedule_plan.py)


## User : Manage Users
>>>>>>> b2267a0e

- [Disable all active user sessions](logout_all_users.py)
- [Cloud Function: Provision users from email](cloud-function-user-provision/main.py)


## Full App

- [Flask full app demo](lookersdk-flask)<|MERGE_RESOLUTION|>--- conflicted
+++ resolved
@@ -3,6 +3,11 @@
 You can find Python language examples in this folder. 
 
 The full details of all Looker API endpoints are listed in Looker Docs: [Version 3.1](https://docs.looker.com/reference/api-and-integration/api-reference/v3.1), [Version 4.0](https://docs.looker.com/reference/api-and-integration/api-reference/v4.0)
+
+## Full Applications
+
+- [Flask full app demo](lookersdk-flask)
+- [Google Cloud Function: User Creation](cloud-function-user-provision)
 
 ## Connection : Manage Database Connections
 
@@ -26,23 +31,13 @@
 - [Download look in specified format](download_look.py)
 - [Generate and download dashboard PDFs](download_dashboard_pdf.py)
 
-<<<<<<< HEAD
-## Manage Users
-=======
 ## ScheduledPlan : Manage Scheduled Plans
 
 - [Transfer all schedules of a user to another user](transfer_all_schedules.py)
 - [Pause/Resume or Copy Schedules](manage_schedules.py)
 - [Create a Simple Schedule Plan](simple_schedule_plan.py)
 
-
 ## User : Manage Users
->>>>>>> b2267a0e
 
 - [Disable all active user sessions](logout_all_users.py)
-- [Cloud Function: Provision users from email](cloud-function-user-provision/main.py)
-
-
-## Full App
-
-- [Flask full app demo](lookersdk-flask)+- [Google Cloud Function: User Creation](cloud-function-user-provision)