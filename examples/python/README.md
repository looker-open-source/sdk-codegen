--- conflicted
+++ resolved
@@ -42,10 +42,7 @@
 
 - [Disable all active user sessions](logout_all_users.py)
 - [Add a list of users to a group from a CSV](add_users_to_group_from_csv.py)
-<<<<<<< HEAD
-=======
 
 ## Project : Manage Projects
 - [Update projects to use Main asthe production branch](update_prod_branches_to_main.py)
->>>>>>> 5bb2fdbb
 - [Google Cloud Function: User Creation](cloud-function-user-provision)