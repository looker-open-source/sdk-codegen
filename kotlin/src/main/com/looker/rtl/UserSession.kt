--- conflicted
+++ resolved
@@ -138,17 +138,12 @@
             val client_id = "client_id"
             val client_secret = "client_secret"
             val config = apiSettings.readConfig()
-<<<<<<< HEAD
             val clientId = unQuote(System.getenv("${ENVIRONMENT_PREFIX}_CLIENT_ID") ?: config[client_id])
             val clientSecret = unQuote(System.getenv("${ENVIRONMENT_PREFIX}_CLIENT_SECRET") ?: config[client_secret])
-=======
-            val clientId = System.getenv("${ENVIRONMENT_PREFIX}_CLIENT_ID") ?: config[client_id]
-            val clientSecret = System.getenv("${ENVIRONMENT_PREFIX}_CLIENT_SECRET") ?: config[client_secret]
             val body = FormDataContent(Parameters.build {
                 append(client_id, clientId!!)
                 append(client_secret, clientSecret!!)
             })
->>>>>>> 69e1e2c3
             val token = ok<AuthToken>(
                     transport.request<AuthToken>(HttpMethod.POST,
                             "${apiPath}/login",
