/*
 * The MIT License (MIT)
 *
 * Copyright (c) 2019 Looker Data Sciences, Inc.
 *
 * Permission is hereby granted, free of charge, to any person obtaining a copy
 * of this software and associated documentation files (the "Software"), to deal
 * in the Software without restriction, including without limitation the rights
 * to use, copy, modify, merge, publish, distribute, sublicense, and/or sell
 * copies of the Software, and to permit persons to whom the Software is
 * furnished to do so, subject to the following conditions:
 *
 * The above copyright notice and this permission notice shall be included in
 * all copies or substantial portions of the Software.
 *
 * THE SOFTWARE IS PROVIDED "AS IS", WITHOUT WARRANTY OF ANY KIND, EXPRESS OR
 * IMPLIED, INCLUDING BUT NOT LIMITED TO THE WARRANTIES OF MERCHANTABILITY,
 * FITNESS FOR A PARTICULAR PURPOSE AND NONINFRINGEMENT. IN NO EVENT SHALL THE
 * AUTHORS OR COPYRIGHT HOLDERS BE LIABLE FOR ANY CLAIM, DAMAGES OR OTHER
 * LIABILITY, WHETHER IN AN ACTION OF CONTRACT, TORT OR OTHERWISE, ARISING FROM,
 * OUT OF OR IN CONNECTION WITH THE SOFTWARE OR THE USE OR OTHER DEALINGS IN
 * THE SOFTWARE.
 */

@file:JvmName("Constants")

package com.looker.sdk

const val ENVIRONMENT_PREFIX = "LOOKERSDK"
const val SDK_TAG = "KT-SDK"
<<<<<<< HEAD
const val LOOKER_VERSION = "21.13"
=======
const val LOOKER_VERSION = "21.14"
>>>>>>> a08f53af
const val API_VERSION = "4.0"
const val AGENT_TAG = "$SDK_TAG $LOOKER_VERSION"
const val LOOKER_APPID = "x-looker-appid"<|MERGE_RESOLUTION|>--- conflicted
+++ resolved
@@ -28,11 +28,7 @@
 
 const val ENVIRONMENT_PREFIX = "LOOKERSDK"
 const val SDK_TAG = "KT-SDK"
-<<<<<<< HEAD
-const val LOOKER_VERSION = "21.13"
-=======
 const val LOOKER_VERSION = "21.14"
->>>>>>> a08f53af
 const val API_VERSION = "4.0"
 const val AGENT_TAG = "$SDK_TAG $LOOKER_VERSION"
 const val LOOKER_APPID = "x-looker-appid"