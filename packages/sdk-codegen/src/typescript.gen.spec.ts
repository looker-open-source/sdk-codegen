/*

 MIT License

 Copyright (c) 2021 Looker Data Sciences, Inc.

 Permission is hereby granted, free of charge, to any person obtaining a copy
 of this software and associated documentation files (the "Software"), to deal
 in the Software without restriction, including without limitation the rights
 to use, copy, modify, merge, publish, distribute, sublicense, and/or sell
 copies of the Software, and to permit persons to whom the Software is
 furnished to do so, subject to the following conditions:

 The above copyright notice and this permission notice shall be included in all
 copies or substantial portions of the Software.

 THE SOFTWARE IS PROVIDED "AS IS", WITHOUT WARRANTY OF ANY KIND, EXPRESS OR
 IMPLIED, INCLUDING BUT NOT LIMITED TO THE WARRANTIES OF MERCHANTABILITY,
 FITNESS FOR A PARTICULAR PURPOSE AND NONINFRINGEMENT. IN NO EVENT SHALL THE
 AUTHORS OR COPYRIGHT HOLDERS BE LIABLE FOR ANY CLAIM, DAMAGES OR OTHER
 LIABILITY, WHETHER IN AN ACTION OF CONTRACT, TORT OR OTHERWISE, ARISING FROM,
 OUT OF OR IN CONNECTION WITH THE SOFTWARE OR THE USE OR OTHER DEALINGS IN THE
 SOFTWARE.

 */

import { DelimArray } from '@looker/sdk-rtl';
import { TestConfig } from './testUtils';
import { TypescriptGen } from './typescript.gen';
import { EnumType, titleCase } from './sdkModels';
import { trimInputs } from './codeGen';

const config = TestConfig();
const apiTestModel = config.apiTestModel;

const gen = new TypescriptGen(apiTestModel);
const indent = '';

describe('typescript generator', () => {
  describe('trimInputs tests here instead of CodeGen', () => {
    it('trims top level', () => {
      const inputs = {
        one: undefined,
        two: 'assigned',
        three: true,
        four: false,
        five: '',
        six: {},
        seven: [],
      };
      const expected = { two: 'assigned', three: true, four: false, six: {} };
      const actual = trimInputs(inputs);
      expect(actual).toEqual(expected);
    });

    it('assigns arrays', () => {
      const inputs = {
        zero: [0, 1, 2, 3],
      };
      const expected = {
        zero: [0, 1, 2, 3],
      };
      const actual = trimInputs(inputs);
      expect(actual).toEqual(expected);
    });

    it('returns DelimArray', () => {
      const inputs = {
        ids: new DelimArray<number>([1, 2, 3]),
      };
      const actual = trimInputs(inputs);
      expect(actual).toEqual(inputs);
    });

    it('trims nested levels', () => {
      const inputs = {
        zero: [0, 1, 2, 3],
        one: undefined,
        two: 'assigned',
        three: true,
        four: false,
        five: '',
        six: { a: true, b: 0, c: null, d: {}, e: '' },
      };
      const expected = {
        zero: [0, 1, 2, 3],
        two: 'assigned',
        three: true,
        four: false,
        six: { a: true, b: 0 },
      };
      const actual = trimInputs(inputs);
      expect(actual).toEqual(expected);
    });

    it('keeps empty body values', () => {
      const inputs = {
        one: '1',
        two: 2,
        four: '',
        body: { a: true, b: 0, c: null, d: {}, e: '' },
      };
      const expected = {
        one: '1',
        two: 2,
        body: { a: true, b: 0, c: null, d: {}, e: '' },
      };
      const actual = trimInputs(inputs, true);
      expect(actual).toEqual(expected);
    });

    it('keeps empty body objects', () => {
      const inputs = {
        one: '1',
        two: 2,
        four: '',
        body: {
          description: '',
          hidden: false,
          query_timezone: '',
          refresh_interval: '',
          folder: {},
          title: '',
          slug: '',
          preferred_viewer: '',
          space: {},
          alert_sync_with_dashboard_filter_enabled: false,
          background_color: '',
          crossfilter_enabled: false,
          deleted: false,
          filters_bar_collapsed: false,
          load_configuration: '',
          lookml_link_id: '',
          show_filters_bar: false,
          show_title: false,
          space_id: '',
          folder_id: '',
          text_tile_text_color: '',
          tile_background_color: '',
          tile_text_color: '',
          title_color: '',
          appearance: {
            page_side_margins: 0,
            page_background_color: '',
            tile_title_alignment: '',
            tile_space_between: 0,
            tile_background_color: '',
            tile_shadow: false,
            key_color: '',
          },
        },
      };
      const expected = {
        one: '1',
        two: 2,
        body: {
          description: '',
          hidden: false,
          query_timezone: '',
          refresh_interval: '',
          folder: {},
          title: '',
          slug: '',
          preferred_viewer: '',
          space: {},
          alert_sync_with_dashboard_filter_enabled: false,
          background_color: '',
          crossfilter_enabled: false,
          deleted: false,
          filters_bar_collapsed: false,
          load_configuration: '',
          lookml_link_id: '',
          show_filters_bar: false,
          show_title: false,
          space_id: '',
          folder_id: '',
          text_tile_text_color: '',
          tile_background_color: '',
          tile_text_color: '',
          title_color: '',
          appearance: {
            page_side_margins: 0,
            page_background_color: '',
            tile_title_alignment: '',
            tile_space_between: 0,
            tile_background_color: '',
            tile_shadow: false,
            key_color: '',
          },
        },
      };
      const actual = trimInputs(inputs, true);
      expect(actual).toEqual(expected);
    });
    /**
     * {
     *   "description": "",
     *   "hidden": false,
     *   "query_timezone": "",
     *   "refresh_interval": "",
     *   "folder": {},
     *   "title": "",
     *   "slug": "",
     *   "preferred_viewer": "",
     *   "space": {},
     *   "alert_sync_with_dashboard_filter_enabled": false,
     *   "background_color": "",
     *   "crossfilter_enabled": false,
     *   "deleted": false,
     *   "filters_bar_collapsed": false,
     *   "load_configuration": "",
     *   "lookml_link_id": "",
     *   "show_filters_bar": false,
     *   "show_title": false,
     *   "space_id": "",
     *   "folder_id": "",
     *   "text_tile_text_color": "",
     *   "tile_background_color": "",
     *   "tile_text_color": "",
     *   "title_color": "",
     *   "appearance": {
     *     "page_side_margins": 0,
     *     "page_background_color": "",
     *     "tile_title_alignment": "",
     *     "tile_space_between": 0,
     *     "tile_background_color": "",
     *     "tile_shadow": false,
     *     "key_color": ""
     *   }
     * }
     */
  });

  it('comment header', () => {
    const text = 'line 1\nline 2';
    let actual = gen.commentHeader(indent, text);
    let expected = `/**
 * line 1
 * line 2
 */
`;
    expect(actual).toEqual(expected);

    actual = gen.commentHeader(indent, text, ' ');
    expected = `/**

 line 1
 line 2
 */
`;
    expect(actual).toEqual(expected);
  });

  it('license comment header', () => {
    const text =
      'MIT License\n\nCopyright (c) 2021 Looker Data Sciences, Inc.\n\nPermission\n';
    const actual = gen.commentHeader('', text, ' ');
    const expected = `/*

 MIT License

 Copyright (c) 2021 Looker Data Sciences, Inc.

 Permission

 */
`;
    expect(actual).toEqual(expected);
  });

  describe('parameter declarations', () => {
    it('required parameter', () => {
      const method = apiTestModel.methods.run_query;
      const param = method.params[0];
      const actual = gen.declareParameter(indent, method, param);
      expect(actual).toEqual(`query_id: number`);
    });

    it('intrinsic body', () => {
      const method = apiTestModel.methods.parse_saml_idp_metadata;
      const param = method.params[0];
      const actual = gen.declareParameter(indent, method, param);
      expect(actual).toEqual(`body: string`);
    });

    it('optional parameter', () => {
      const method = apiTestModel.methods.run_query;
      const param = method.params[2];
      const actual = gen.declareParameter(indent, method, param);
      expect(actual).toEqual(`limit?: number`);
    });

    it('required typed parameter', () => {
      const method = apiTestModel.methods.create_query_render_task;
      const param = method.params[2];
      const actual = gen.declareParameter(indent, method, param);
      expect(actual).toEqual(`width: number`);
    });

    it('csv formatted parameter', () => {
      const method = apiTestModel.methods.query_task_multi_results;
      const param = method.params[0];
      const actual = gen.declareParameter(indent, method, param);
      expect(actual).toEqual(`query_task_ids: DelimArray<string>`);
    });
  });

  describe('makeTheCall', () => {
    const fields = 'id,user_id,title,description';
    it('handles no params', () => {
      const inputs = {};
      const method = apiTestModel.methods.run_look;
      const actual = gen.makeTheCall(method, inputs);
      const expected = `// functional SDK syntax is recommended for minimizing browser payloads
let response = await sdk.ok(run_look(sdk))
// monolithic SDK syntax can also be used for Node apps
let response = await sdk.ok(sdk.run_look())`;
      expect(actual).toEqual(expected);
    });

    it('assigns single param', () => {
      const inputs = { look_id: 17 };
      const method = apiTestModel.methods.look;
      const actual = gen.makeTheCall(method, inputs);
      const expected = `// functional SDK syntax is recommended for minimizing browser payloads
let response = await sdk.ok(look(sdk,17))
// monolithic SDK syntax can also be used for Node apps
let response = await sdk.ok(sdk.look(17))`;
      expect(actual).toEqual(expected);
    });

    it('assigns simple params', () => {
      const inputs = { look_id: 17, fields };
      const method = apiTestModel.methods.look;
      const actual = gen.makeTheCall(method, inputs);
      const expected = `// functional SDK syntax is recommended for minimizing browser payloads
let response = await sdk.ok(look(sdk,
  17, '${fields}'))
// monolithic SDK syntax can also be used for Node apps
let response = await sdk.ok(sdk.look(
  17, '${fields}'))`;
      expect(actual).toEqual(expected);
    });

    it('assigns a body param', () => {
      const body = {
        title: 'test title',
        description: 'gen test',
        query: {
          model: 'the_look',
          view: 'users',
          total: true,
        },
      };
      const inputs = { look_id: 17, body, fields };
      const method = apiTestModel.methods.update_look;
      const actual = gen.makeTheCall(method, inputs);
      const expected = `// functional SDK syntax is recommended for minimizing browser payloads
let response = await sdk.ok(update_look(sdk,
  17, {
    title: 'test title',
    description: 'gen test',
    query: {
      model: 'the_look',
      view: 'users',
      total: true
    }
  }, 'id,user_id,title,description'))
// monolithic SDK syntax can also be used for Node apps
let response = await sdk.ok(sdk.update_look(
  17, {
    title: 'test title',
    description: 'gen test',
    query: {
      model: 'the_look',
      view: 'users',
      total: true
    }
  }, 'id,user_id,title,description'))`;
      expect(actual).toEqual(expected);
    });

    it('assigns request params', () => {
      const inputs = { look_id: 17, result_format: 'png' };
      const method = apiTestModel.methods.run_look;
      const actual = gen.makeTheCall(method, inputs);
      const expected = `// functional SDK syntax is recommended for minimizing browser payloads
let response = await sdk.ok(run_look(sdk,
  {
    look_id: 17,
    result_format: 'png'
  }))
// monolithic SDK syntax can also be used for Node apps
let response = await sdk.ok(sdk.run_look(
  {
    look_id: 17,
    result_format: 'png'
  }))`;
      expect(actual).toEqual(expected);
    });

    it('assigns an enum', () => {
      const inputs = {
        body: {
          query_id: 1,
          result_format: 'csv',
        },
      };
      const method = apiTestModel.methods.create_query_task;
      const actual = gen.makeTheCall(method, inputs);
      const expected = `// functional SDK syntax is recommended for minimizing browser payloads
let response = await sdk.ok(create_query_task(sdk,
  {
    body: {
      query_id: 1,
      result_format: ResultFormat.csv
    }
  }))
// monolithic SDK syntax can also be used for Node apps
let response = await sdk.ok(sdk.create_query_task(
  {
    body: {
      query_id: 1,
      result_format: ResultFormat.csv
    }
  }))`;
      expect(actual).toEqual(expected);
    });

    it('assigns a DelimArray', () => {
      const inputs = {
        ids: new DelimArray<number>([1, 2, 3]),
      };
      const method = apiTestModel.methods.all_users;
      const actual = gen.makeTheCall(method, inputs);
      const expected = `// functional SDK syntax is recommended for minimizing browser payloads
let response = await sdk.ok(all_users(sdk,
  {
    ids: new DelimArray<number>([1,2,3])
  }))
// monolithic SDK syntax can also be used for Node apps
let response = await sdk.ok(sdk.all_users(
  {
    ids: new DelimArray<number>([1,2,3])
  }))`;
      expect(actual).toEqual(expected);
    });

    it('assigns simple and complex arrays', () => {
      const body = {
        pivots: ['one', 'two', 'three'],
        sorts: ['a'],
        source_queries: [
          {
            name: 'first query',
            query_id: 1,
            merge_fields: [
              {
                field_name: 'merge_1',
                source_field_name: 'source_1',
              },
            ],
          },
          {
            name: 'second query',
            query_id: 2,
            merge_fields: [
              {
                field_name: 'merge_2',
                source_field_name: 'source_2',
              },
            ],
          },
        ],
      };
      const inputs = { body, fields };
      const method = apiTestModel.methods.create_merge_query;
      const actual = gen.makeTheCall(method, inputs);
      const expected = `// functional SDK syntax is recommended for minimizing browser payloads
let response = await sdk.ok(create_merge_query(sdk,
  {
    body: {
      pivots: [
        'one',
        'two',
        'three'
      ],
      sorts: ['a'],
      source_queries: [
        {
          merge_fields: [
            {
              field_name: 'merge_1',
              source_field_name: 'source_1'
            }
          ],
          name: 'first query',
          query_id: 1
        },
        {
          merge_fields: [
            {
              field_name: 'merge_2',
              source_field_name: 'source_2'
            }
          ],
          name: 'second query',
          query_id: 2
        }
      ]
    },
    fields: 'id,user_id,title,description'
  }))
// monolithic SDK syntax can also be used for Node apps
let response = await sdk.ok(sdk.create_merge_query(
  {
    body: {
      pivots: [
        'one',
        'two',
        'three'
      ],
      sorts: ['a'],
      source_queries: [
        {
          merge_fields: [
            {
              field_name: 'merge_1',
              source_field_name: 'source_1'
            }
          ],
          name: 'first query',
          query_id: 1
        },
        {
          merge_fields: [
            {
              field_name: 'merge_2',
              source_field_name: 'source_2'
            }
          ],
          name: 'second query',
          query_id: 2
        }
      ]
    },
    fields: 'id,user_id,title,description'
  }))`;
      expect(actual).toEqual(expected);
    });

    it('assigns dictionaries', () => {
      const query = {
        connection_name: 'looker',
        model_name: 'the_look',
        vis_config: { first: 1, second: 'two' },
      };
      const inputs = { body: query };
      const method = apiTestModel.methods.create_sql_query;
      const expected = `// functional SDK syntax is recommended for minimizing browser payloads
let response = await sdk.ok(create_sql_query(sdk,
  {
    connection_name: 'looker',
    model_name: 'the_look',
    vis_config: {
      first: 1,
      second: 'two'
    }
  }))
// monolithic SDK syntax can also be used for Node apps
let response = await sdk.ok(sdk.create_sql_query(
  {
    connection_name: 'looker',
    model_name: 'the_look',
    vis_config: {
      first: 1,
      second: 'two'
    }
  }))`;
      const actual = gen.makeTheCall(method, inputs);
      expect(actual).toEqual(expected);
    });

    it('includes empty objects', () => {
      const inputs = {
        dashboard_id: '10',
        body: {
          description: '',
          hidden: false,
          query_timezone: '',
          refresh_interval: '',
          folder: {},
          title: '',
          slug: '',
          preferred_viewer: '',
          alert_sync_with_dashboard_filter_enabled: false,
          background_color: '',
          crossfilter_enabled: false,
          deleted: false,
          filters_bar_collapsed: false,
          load_configuration: '',
          lookml_link_id: '',
          show_filters_bar: false,
          show_title: false,
          folder_id: '',
          text_tile_text_color: '',
          tile_background_color: '',
          tile_text_color: '',
          title_color: '',
          appearance: {
            page_side_margins: 0,
            page_background_color: '',
            tile_title_alignment: '',
            tile_space_between: 0,
            tile_background_color: '',
            tile_shadow: false,
            key_color: '',
          },
        },
      };
      const method = apiTestModel.methods.update_dashboard;
      const expected = `// functional SDK syntax is recommended for minimizing browser payloads
let response = await sdk.ok(update_dashboard(sdk,
  '10', {
    description: '',
    hidden: false,
    query_timezone: '',
    refresh_interval: '',
    folder: {},
    title: '',
    background_color: '',
    crossfilter_enabled: false,
    deleted: false,
    load_configuration: '',
    lookml_link_id: '',
    show_filters_bar: false,
    show_title: false,
    slug: '',
    folder_id: '',
    text_tile_text_color: '',
    tile_background_color: '',
    tile_text_color: '',
    title_color: '',
    appearance: {
      page_side_margins: 0,
      page_background_color: '',
      tile_title_alignment: '',
      tile_space_between: 0,
      tile_background_color: '',
      tile_shadow: false,
      key_color: ''
    },
    preferred_viewer: ''
  }))
// monolithic SDK syntax can also be used for Node apps
let response = await sdk.ok(sdk.update_dashboard(
  '10', {
    description: '',
    hidden: false,
    query_timezone: '',
    refresh_interval: '',
    folder: {},
    title: '',
    background_color: '',
    crossfilter_enabled: false,
    deleted: false,
    load_configuration: '',
    lookml_link_id: '',
    show_filters_bar: false,
    show_title: false,
    slug: '',
    folder_id: '',
    text_tile_text_color: '',
    tile_background_color: '',
    tile_text_color: '',
    title_color: '',
    appearance: {
      page_side_margins: 0,
      page_background_color: '',
      tile_title_alignment: '',
      tile_space_between: 0,
      tile_background_color: '',
      tile_shadow: false,
      key_color: ''
    },
    preferred_viewer: ''
  }))`;
      const actual = gen.makeTheCall(method, inputs);
      expect(actual).toEqual(expected);
    });

    describe('hashValue', () => {
      it('assigns a hash with heterogeneous values', () => {
        const token = {
          access_token: 'backstage',
          token_type: 'test',
          expires_in: 10,
        };
        const oneItem = [1];
        const threeItems = ['Abe', 'Zeb', token];
        const inputs = {
          item: oneItem,
          items: threeItems,
          first: 1,
          second: 'two',
          third: false,
          token,
        };
        const expected = `{
  item: [1],
  items: [
    'Abe',
    'Zeb',
    {
      access_token: 'backstage',
      token_type: 'test',
      expires_in: 10
    }
  ],
  first: 1,
  second: 'two',
  third: false,
  token: {
    access_token: 'backstage',
    token_type: 'test',
    expires_in: 10
  }
}`;
        const actual = gen.hashValue('', inputs);
        expect(actual).toEqual(expected);
      });
    });
    describe('assignType', () => {
      it('assigns a complex type', () => {
        const inputs = {
          name: 'first query',
          query_id: 1,
          merge_fields: [
            {
              field_name: 'merge_1',
              source_field_name: 'source_1',
            },
          ],
        };
        const type = apiTestModel.types.MergeQuerySourceQuery;
        expect(type).toBeDefined();
        const expected = `{
    merge_fields: [
      {
        field_name: 'merge_1',
        source_field_name: 'source_1'
      }
    ],
    name: 'first query',
    query_id: 1
  }`;
        const actual = gen.assignType(gen.indentStr, type, inputs);
        expect(actual).toEqual(expected);
      });
    });

    describe('arrayValue', () => {
      it('assigns complex arrays', () => {
        const sourceQueries = [
          {
            name: 'first query',
            query_id: 1,
            merge_fields: [
              {
                field_name: 'merge_1',
                source_field_name: 'source_1',
              },
            ],
          },
          {
            name: 'second query',
            query_id: 2,
            merge_fields: [
              {
                field_name: 'merge_2',
                source_field_name: 'source_2',
              },
            ],
          },
        ];
        const props = apiTestModel.types.WriteMergeQuery.properties;
        const type = props.source_queries.type;
        expect(type).toBeDefined();
        const actual = gen.arrayValue('', type, sourceQueries);
        const expected = `[
  {
    merge_fields: [
      {
        field_name: 'merge_1',
        source_field_name: 'source_1'
      }
    ],
    name: 'first query',
    query_id: 1
  },
  {
    merge_fields: [
      {
        field_name: 'merge_2',
        source_field_name: 'source_2'
      }
    ],
    name: 'second query',
    query_id: 2
  }
]`;
        expect(actual).toEqual(expected);
      });
    });
  });

  describe('args locations', () => {
    it('path and query args', () => {
      const method = apiTestModel.methods.run_query;
      expect(method.pathArgs).toEqual(['query_id', 'result_format']);
      expect(method.bodyArg).toEqual('');
      expect(method.queryArgs).toEqual([
        'limit',
        'apply_formatting',
        'apply_vis',
        'cache',
        'image_width',
        'image_height',
        'generate_drill_links',
        'force_production',
        'cache_only',
        'path_prefix',
        'rebuild_pdts',
        'server_table_calcs',
      ]);
      expect(method.headerArgs).toEqual([]);
      expect(method.cookieArgs).toEqual([]);
    });

    it('body for create_query', () => {
      const method = apiTestModel.methods.create_query;
      expect(method.pathArgs).toEqual([]);
      const body = method.getParams('body');
      expect(body.length).toEqual(1);
      expect(body[0].type.name).toEqual('Query');
      const param = gen.declareParameter(indent, method, body[0]);
      expect(param).toEqual(`body: Partial<IWriteQuery>`);
      expect(method.bodyArg).toEqual('body');
      expect(method.queryArgs).toEqual(['fields']);
      expect(method.headerArgs).toEqual([]);
      expect(method.cookieArgs).toEqual([]);
    });

    it('body for create_dashboard', () => {
      const method = apiTestModel.methods.create_dashboard;
      expect(method.pathArgs).toEqual([]);
      const body = method.getParams('body');
      expect(body.length).toEqual(1);
      expect(body[0].type.name).toEqual('Dashboard');
      const param = gen.declareParameter(indent, method, body[0]);
      expect(param).toEqual(`body: Partial<IWriteDashboard>`);
      expect(method.bodyArg).toEqual('body');
      expect(method.queryArgs).toEqual([]);
      expect(method.headerArgs).toEqual([]);
      expect(method.cookieArgs).toEqual([]);
    });
  });

  describe('httpArgs', () => {
    it('add_group_group', () => {
      const method = apiTestModel.methods.add_group_group;
      const args = gen.httpArgs('', method).trim();
      expect(args).toEqual('null, body, options');
    });
    it('create_query', () => {
      const method = apiTestModel.methods.create_query;
      const args = gen.httpArgs('', method).trim();
      expect(args).toEqual('{fields}, body, options');
    });
    it('create_dashboard', () => {
      const method = apiTestModel.methods.create_dashboard;
      const args = gen.httpArgs('', method).trim();
      expect(args).toEqual('null, body, options');
    });
  });

  describe('method signature', () => {
    // TODO find a new method with an optional body, or modify these tests to use other non-Looker spec input
    it('optional body and additional param', () => {
      const method = apiTestModel.methods.create_user_credentials_email;
      expect(method).toBeDefined();
      const expected = `/**
 * ### Email/password login information for the specified user.
 *
 * POST /users/{user_id}/credentials_email -> ICredentialsEmail
 *
 * @param user_id id of user
 * @param body Partial<IWriteCredentialsEmail>
 * @param fields Requested fields.
 * @param options one-time API call overrides
 *
 */
async create_user_credentials_email(
  user_id: number,
  body: Partial<IWriteCredentialsEmail>,
  fields?: string, options?: Partial<ITransportSettings>): Promise<SDKResponse<ICredentialsEmail, IError | IValidationError>> {
`;
      const actual = gen.methodSignature('', method);
      expect(actual).toEqual(expected);
    });
    it('noComment optional body and additional param', () => {
      const method = apiTestModel.methods.create_user_credentials_email;
      expect(method).toBeDefined();
      const expected = `async create_user_credentials_email(
  user_id: number,
  body: Partial<IWriteCredentialsEmail>,
  fields?: string, options?: Partial<ITransportSettings>): Promise<SDKResponse<ICredentialsEmail, IError | IValidationError>> {
`;
      gen.noComment = true;
      const actual = gen.methodSignature('', method);
      gen.noComment = false;
      expect(actual).toEqual(expected);
    });
    it('no params', () => {
      const method = apiTestModel.methods.all_datagroups;
      expect(method).toBeDefined();
      const expected = `/**
 * ### Get information about all datagroups.
 *
 * GET /datagroups -> IDatagroup[]
 *
 * @param options one-time API call overrides
 *
 */
async all_datagroups(options?: Partial<ITransportSettings>): Promise<SDKResponse<IDatagroup[], IError>> {
`;
      const actual = gen.methodSignature('', method);
      expect(actual).toEqual(expected);
    });
  });

  describe('method body', () => {
    it('encodes string path params', () => {
      const method = apiTestModel.methods.run_url_encoded_query;
      const expected = `  model_name = encodeParam(model_name)
  view_name = encodeParam(view_name)
  result_format = encodeParam(result_format)
`;
      const actual = gen.encodePathParams('', method);
      expect(actual).toEqual(expected);
    });
    // TODO eventually add method that has a date type path param
    it('encodes only string or date path params', () => {
      const method = apiTestModel.methods.run_look;
      // should NOT escape request.look_id (int)
      const expected =
        '  request.result_format = encodeParam(request.result_format)\n';
      const actual = gen.encodePathParams('', method);
      expect(actual).toEqual(expected);
    });
    it('assert response is model add_group_group', () => {
      const method = apiTestModel.methods.add_group_group;
      const expected =
        // eslint-disable-next-line no-template-curly-in-string
        'return this.post<IGroup, IError>(`/groups/${group_id}/groups`, null, body, options)';
      const actual = gen.httpCall(indent, method);
      expect(actual).toEqual(expected);
    });
    it('assert response is None delete_group_from_group', () => {
      const method = apiTestModel.methods.delete_group_from_group;
      const expected =
        // eslint-disable-next-line no-template-curly-in-string
        'return this.delete<void, IError>(`/groups/${group_id}/groups/${deleting_group_id}`, null, null, options)';
      const actual = gen.httpCall(indent, method);
      expect(actual).toEqual(expected);
    });
    it('assert response is list active_themes', () => {
      const method = apiTestModel.methods.active_themes;
      const expected = `return this.get<ITheme[], IError>('/themes/active', {name: request.name, ts: request.ts, fields: request.fields}, null, options)`;
      const actual = gen.httpCall(indent, method);
      expect(actual).toEqual(expected);
    });
  });

  describe('accessor syntax', () => {
    it.each<[string, string, string]>([
      ['foo', '', 'foo'],
      ['foo', 'bar', 'bar.foo'],
      ['f-o-o', 'bar', "bar['f-o-o']"],
    ])('name:"%s" prefix:"%s" should be "%s"', (name, prefix, expected) => {
      const actual = gen.accessor(name, prefix);
      expect(actual).toEqual(expected);
    });
  });

  describe('complete declarations', () => {
    it('streaming method', () => {
      const method = apiTestModel.methods.logout;
      const expected = `/**
 * ### Logout of the API and invalidate the current access token.
 *
 * DELETE /logout -> string
 *
 * @param callback streaming output function
 * @param options one-time API call overrides
 *
 */
async logout(
  callback: (readable: Readable) => Promise<string>,options?: Partial<ITransportSettings>) {
  return this.authStream<string>(callback, 'DELETE', '/logout', null, null, options)
}`;
      const actual = gen.declareStreamer(indent, method);
      expect(actual).toEqual(expected);
    });

    it('method with request body', () => {
      const method = apiTestModel.methods.create_dashboard_render_task;
      const expected = `/**
 * ### Create a new task to render a dashboard to a document or image.
 *
 * Returns a render task object.
 * To check the status of a render task, pass the render_task.id to [Get Render Task](#!/RenderTask/get_render_task).
 * Once the render task is complete, you can download the resulting document or image using [Get Render Task Results](#!/RenderTask/get_render_task_results).
 *
 * POST /render_tasks/dashboards/{dashboard_id}/{result_format} -> IRenderTask
 *
 * @param request composed interface "IRequestCreateDashboardRenderTask" for complex method parameters
 * @param options one-time API call overrides
 *
 */
async create_dashboard_render_task(request: IRequestCreateDashboardRenderTask, options?: Partial<ITransportSettings>): Promise<SDKResponse<IRenderTask, IError | IValidationError>> {
  request.dashboard_id = encodeParam(request.dashboard_id)
  request.result_format = encodeParam(request.result_format)
  return this.post<IRenderTask, IError | IValidationError>(\`/render_tasks/dashboards/\${request.dashboard_id}/\${request.result_format}\`, {width: request.width, height: request.height, fields: request.fields, pdf_paper_size: request.pdf_paper_size, pdf_landscape: request.pdf_landscape, long_tables: request.long_tables}, request.body, options)
}`;
      const actual = gen.declareMethod(indent, method);
      expect(actual).toEqual(expected);
    });

    it('deprecated method with deprecated params', () => {
      const method = apiTestModel.methods.old_login;
      const arg = method.params[0];
      expect(arg.deprecated).toEqual(true);
      const expected = `/**
 * Endpoint to test deprecation flags
 *
 * GET /old_login -> IAccessToken
 *
 * @deprecated
 *
 * @param old_cred (DEPRECATED) obsolete parameter
 * @param options one-time API call overrides
 *
 */
async old_login(
  old_cred?: string, options?: Partial<ITransportSettings>): Promise<SDKResponse<IAccessToken, IError>> {
  return this.get<IAccessToken, IError>('/old_login', {old_cred}, null, options)
}`;
      const actual = gen.declareMethod(indent, method);
      expect(actual).toEqual(expected);
    });

    it('function with request body', () => {
      const method = apiTestModel.methods.create_dashboard_render_task;
      const expected = `/**
 * ### Create a new task to render a dashboard to a document or image.
 *
 * Returns a render task object.
 * To check the status of a render task, pass the render_task.id to [Get Render Task](#!/RenderTask/get_render_task).
 * Once the render task is complete, you can download the resulting document or image using [Get Render Task Results](#!/RenderTask/get_render_task_results).
 *
 * POST /render_tasks/dashboards/{dashboard_id}/{result_format} -> IRenderTask
 *
 * @param sdk IAPIMethods implementation
 * @param request composed interface "IRequestCreateDashboardRenderTask" for complex method parameters
 * @param options one-time API call overrides
 *
 */
export const create_dashboard_render_task = async (sdk: IAPIMethods, request: IRequestCreateDashboardRenderTask, options?: Partial<ITransportSettings>): Promise<SDKResponse<IRenderTask, IError | IValidationError>> => {
  request.dashboard_id = encodeParam(request.dashboard_id)
  request.result_format = encodeParam(request.result_format)
  return sdk.post<IRenderTask, IError | IValidationError>(\`/render_tasks/dashboards/\${request.dashboard_id}/\${request.result_format}\`, {width: request.width, height: request.height, fields: request.fields, pdf_paper_size: request.pdf_paper_size, pdf_landscape: request.pdf_landscape, long_tables: request.long_tables}, request.body, options)
}`;
      const actual = gen.declareFunction(indent, method);
      expect(actual).toEqual(expected);
    });

    it('interface with request body', () => {
      const method = apiTestModel.methods.create_dashboard_render_task;
      const expected = `/**
 * ### Create a new task to render a dashboard to a document or image.
 *
 * Returns a render task object.
 * To check the status of a render task, pass the render_task.id to [Get Render Task](#!/RenderTask/get_render_task).
 * Once the render task is complete, you can download the resulting document or image using [Get Render Task Results](#!/RenderTask/get_render_task_results).
 *
 * POST /render_tasks/dashboards/{dashboard_id}/{result_format} -> IRenderTask
 *
 * @param request composed interface "IRequestCreateDashboardRenderTask" for complex method parameters
 * @param options one-time API call overrides
 *
 */
create_dashboard_render_task(request: IRequestCreateDashboardRenderTask, options?: Partial<ITransportSettings>): Promise<SDKResponse<IRenderTask, IError | IValidationError>>
`;
      const actual = gen.declareInterface(indent, method);
      expect(actual).toEqual(expected);
    });
    it('method without request body', () => {
      const method = apiTestModel.methods.content_thumbnail;
      const expected = `/**
 * ### Get an image representing the contents of a dashboard or look.
 *
 * The returned thumbnail is an abstract representation of the contents of a dashbord or look and does not
 * reflect the actual data displayed in the respective visualizations.
 *
 * GET /content_thumbnail/{type}/{resource_id} -> string
 *
 * @remarks
 * **NOTE**: Binary content may be returned by this function.
 *
 * @param request composed interface "IRequestContentThumbnail" for complex method parameters
 * @param options one-time API call overrides
 *
 */
async content_thumbnail(request: IRequestContentThumbnail, options?: Partial<ITransportSettings>): Promise<SDKResponse<string, IError>> {
  request.type = encodeParam(request.type)
  request.resource_id = encodeParam(request.resource_id)
  return this.get<string, IError>(\`/content_thumbnail/$\{request.type}/\${request.resource_id}\`, {reload: request.reload, format: request.format, width: request.width, height: request.height}, null, options)
}`;
      const actual = gen.declareMethod(indent, method);
      expect(actual).toEqual(expected);
    });

    it('function without request body', () => {
      const method = apiTestModel.methods.content_thumbnail;
      const expected = `/**
 * ### Get an image representing the contents of a dashboard or look.
 *
 * The returned thumbnail is an abstract representation of the contents of a dashbord or look and does not
 * reflect the actual data displayed in the respective visualizations.
 *
 * GET /content_thumbnail/{type}/{resource_id} -> string
 *
 * @remarks
 * **NOTE**: Binary content may be returned by this function.
 *
 * @param sdk IAPIMethods implementation
 * @param request composed interface "IRequestContentThumbnail" for complex method parameters
 * @param options one-time API call overrides
 *
 */
export const content_thumbnail = async (sdk: IAPIMethods, request: IRequestContentThumbnail, options?: Partial<ITransportSettings>): Promise<SDKResponse<string, IError>> => {
  request.type = encodeParam(request.type)
  request.resource_id = encodeParam(request.resource_id)
  return sdk.get<string, IError>(\`/content_thumbnail/$\{request.type}/\${request.resource_id}\`, {reload: request.reload, format: request.format, width: request.width, height: request.height}, null, options)
}`;
      const actual = gen.declareFunction(indent, method);
      expect(actual).toEqual(expected);
    });

    it('deprecated function', () => {
      const method = apiTestModel.methods.vector_thumbnail;
      const expected = `/**
 * ### Get a vector image representing the contents of a dashboard or look.
 *
 * # DEPRECATED:  Use [content_thumbnail()](#!/Content/content_thumbnail)
 *
 * The returned thumbnail is an abstract representation of the contents of a dashbord or look and does not
 * reflect the actual data displayed in the respective visualizations.
 *
 * GET /vector_thumbnail/{type}/{resource_id} -> string
 *
 * @deprecated
 *
 * @param sdk IAPIMethods implementation
 * @param type Either dashboard or look
 * @param resource_id ID of the dashboard or look to render
 * @param reload Whether or not to refresh the rendered image with the latest content
 * @param options one-time API call overrides
 *
 */
export const vector_thumbnail = async (
sdk: IAPIMethods,
  type: string,
  resource_id: string,
  reload?: string, options?: Partial<ITransportSettings>): Promise<SDKResponse<string, IError>> => {
  type = encodeParam(type)
  resource_id = encodeParam(resource_id)
  return sdk.get<string, IError>(\`/vector_thumbnail/$\{type}/$\{resource_id}\`, {reload}, null, options)
}`;
      const actual = gen.declareFunction(indent, method);
      expect(actual).toEqual(expected);
    });

    it('interface without request body', () => {
      const method = apiTestModel.methods.content_thumbnail;
      const expected = `/**
 * ### Get an image representing the contents of a dashboard or look.
 *
 * The returned thumbnail is an abstract representation of the contents of a dashbord or look and does not
 * reflect the actual data displayed in the respective visualizations.
 *
 * GET /content_thumbnail/{type}/{resource_id} -> string
 *
 * @remarks
 * **NOTE**: Binary content may be returned by this function.
 *
 * @param request composed interface "IRequestContentThumbnail" for complex method parameters
 * @param options one-time API call overrides
 *
 */
content_thumbnail(request: IRequestContentThumbnail, options?: Partial<ITransportSettings>): Promise<SDKResponse<string, IError>>
`;
      const actual = gen.declareInterface(indent, method);
      expect(actual).toEqual(expected);
    });

    it('interface without initializer', () => {
      const method = apiTestModel.methods.fetch_integration_form;
      const expected = `/**
 * Returns the Integration form for presentation to the user.
 *
 * POST /integrations/{integration_id}/form -> IDataActionForm
 *
 * @param integration_id Id of integration
 * @param body Partial<IDictionary<string>>
 * @param options one-time API call overrides
 *
 */
fetch_integration_form(
  integration_id: string,
  body?: Partial<IDictionary<string>>, options?: Partial<ITransportSettings>): Promise<SDKResponse<IDataActionForm, IError | IValidationError>>
`;
      const actual = gen.declareInterface(indent, method);
      expect(actual).toEqual(expected);
    });
  });

  describe('type creation', () => {
    it('request type with body', () => {
      const method = apiTestModel.methods.create_dashboard_render_task;
      const type = apiTestModel.getRequestType(method);
      expect(type).toBeDefined();
      if (type) {
        const dashboard_id = type.properties.dashboard_id;
        const actual_dashboard_id = gen.declareProperty(indent, dashboard_id);
        expect(actual_dashboard_id).toEqual(`/**
 * Id of dashboard to render. The ID can be a LookML dashboard also.
 */
dashboard_id: string`);
        const body = type.properties.body;
        const actual_body = gen.declareProperty(indent, body);
        expect(actual_body).toEqual(`/**
 * body parameter for dynamically created request type
 */
body: ICreateDashboardRenderTask`);
      }
    });
    it('with arrays and hashes', () => {
      const type = apiTestModel.types.Workspace;
      const actual = gen.declareType(indent, type);
      expect(actual).toEqual(`export interface IWorkspace {
  /**
   * Operations the current user is able to perform on this object (read-only)
   */
  can?: IDictionary<boolean>
  /**
   * The unique id of this user workspace. Predefined workspace ids include "production" and "dev" (read-only)
   */
  id?: string
  /**
   * The local state of each project in the workspace (read-only)
   */
  projects?: IProject[] | null
}`);
    });
    it('with refs, arrays and nullable', () => {
      const type = apiTestModel.types.ApiVersion;
      const actual = gen.declareType(indent, type);
      expect(actual).toEqual(`export interface IApiVersion {
  /**
   * Current Looker release version number (read-only)
   */
  looker_release_version?: string | null
  current_version?: IApiVersionElement
  /**
   * Array of versions supported by this Looker instance (read-only)
   */
  supported_versions?: IApiVersionElement[] | null
}`);
    });
    it('required properties', () => {
      const type = apiTestModel.types.CreateQueryTask;
      const actual = gen.declareType(indent, type);
      const name = titleCase('result_format');
      expect(actual).toEqual(`export interface ICreateQueryTask {
  /**
   * Operations the current user is able to perform on this object (read-only)
   */
  can?: IDictionary<boolean>
  /**
   * Id of query to run
   */
  query_id: number | null
  /**
   * Desired async query result format. Valid values are: "inline_json", "json", "json_detail", "json_fe", "csv", "html", "md", "txt", "xlsx", "gsxml".
   */
  result_format: ${name} | null
  /**
   * Source of query task
   */
  source?: string | null
  /**
   * Create the task but defer execution
   */
  deferred?: boolean
  /**
   * Id of look associated with query.
   */
  look_id?: number | null
  /**
   * Id of dashboard associated with query.
   */
  dashboard_id?: string | null
}`);
    });

    describe('special symbol names', () => {
      interface HiFen {
        'a-one': string;
        'a two': boolean;
        'a-three': number;
      }

      it('handles special names in json', () => {
        const json = `{"a-one":"one", "a two":true, "a-three":3}`;
        const actual: HiFen = JSON.parse(json);
        expect(actual['a-one']).toEqual('one');
        expect(actual['a two']).toEqual(true);
        expect(actual['a-three']).toEqual(3);
      });

      it('does not reserve body param array type names', () => {
        const actual = gen.reserve('IProjectGeneratorTable[]');
        expect(actual).toEqual('IProjectGeneratorTable[]');
      });

      it('reserves special names in method parameters', () => {
        const method = apiTestModel.methods.me;
        const save = method.params[0].name;
        method.params[0].name = 'hi-test';
        const actual = gen.declareMethod(indent, method);
        method.params[0].name = save;
        const expected = `/**
 * ### Get information about the current user; i.e. the user account currently calling the API.
 *
 * GET /user -> IUser
 *
 * @param hi-test Requested fields.
 * @param options one-time API call overrides
 *
 */
async me(
  'hi-test'?: string, options?: Partial<ITransportSettings>): Promise<SDKResponse<IUser, IError>> {
  return this.get<IUser, IError>('/user', {'hi-test'}, null, options)
}`;
        expect(actual).toEqual(expected);
      });

      it('reserves special names in method request objects', () => {
        const method = apiTestModel.methods.role_users;
        const swap = 2;
        const save = method.params[swap].name;
        method.params[swap].name = 'direct-association-only';
        const actual = gen.declareMethod(indent, method);
        method.params[swap].name = save;
        const expected = `/**
 * ### Get information about all the users with the role that has a specific id.
 *
 * GET /roles/{role_id}/users -> IUser[]
 *
 * @param request composed interface "IRequestRoleUsers" for complex method parameters
 * @param options one-time API call overrides
 *
 */
async role_users(request: IRequestRoleUsers, options?: Partial<ITransportSettings>): Promise<SDKResponse<IUser[], IError>> {
  return this.get<IUser[], IError>(\`/roles/\${request.role_id}/users\`, {fields: request.fields, 'direct-association-only': request['direct-association-only']}, null, options)
}`;
        expect(actual).toEqual(expected);
      });
    });

    describe('enums', () => {
      it('Result format declaration', () => {
        const type =
          apiTestModel.types.CreateQueryTask.properties.result_format.type;
        expect(type instanceof EnumType).toBeTruthy();
        const actual = gen.declareType('', type);
        expect(actual).toEqual(`/**
 * Desired async query result format. Valid values are: "inline_json", "json", "json_detail", "json_fe", "csv", "html", "md", "txt", "xlsx", "gsxml". (Enum defined in CreateQueryTask)
 */
export enum ResultFormat {
  inline_json = 'inline_json',
  json = 'json',
  json_detail = 'json_detail',
  json_fe = 'json_fe',
  csv = 'csv',
  html = 'html',
  md = 'md',
  txt = 'txt',
  xlsx = 'xlsx',
  gsxml = 'gsxml'
}`);
      });
      it('Align declaration', () => {
        const type =
          apiTestModel.types.LookmlModelExploreField.properties.align.type;
        expect(type instanceof EnumType).toBeTruthy();
        const actual = gen.declareType('', type);
        expect(actual).toEqual(`/**
 * The appropriate horizontal text alignment the values of this field should be displayed in. Valid values are: "left", "right". (Enum defined in LookmlModelExploreField)
 */
export enum Align {
  left = 'left',
  right = 'right'
}`);
      });
      it('array of enums', () => {
        const type = apiTestModel.types.RequiredResponseWithEnums;
        const actual = gen.declareType(indent, type);
        expect(actual).toEqual(`export interface IRequiredResponseWithEnums {
  /**
   * Id of query to run
   */
  query_id: number | null
  /**
   * Desired async query result format. Valid values are: "inline_json", "json", "json_detail", "json_fe", "csv", "html", "md", "txt", "xlsx", "gsxml".
   */
  result_format: ResultFormat | null
  /**
   * An array of user attribute types that are allowed to be used in filters on this field. Valid values are: "advanced_filter_string", "advanced_filter_number", "advanced_filter_datetime", "string", "number", "datetime", "relative_url", "yesno", "zipcode". (read-only)
   */
  an_array_of_enums?: AnArrayOfEnums[]
  user: IUserPublic
  /**
   * Roles assigned to group (read-only)
   */
  roles?: IRole[] | null
}`);
      });

      it('duplicate enum resolution', () => {
        const type = apiTestModel.types.SecondResponseWithEnums;
        // Should have:
        // - a fully named ResultFormat type because it doesn't match the other `ResultFormat` type declared previously
        // - an `another_format` property with `AnotherFormat` enum name with the same values as the previously declared `ResultFormat` type
        const type1 = apiTestModel.types.RequiredResponseWithEnums;
        const rf1 = type1.properties.result_format.type as EnumType;
        const rf2 = type.properties.another_format.type as EnumType;
        const rf3 = type.properties.result_format.type as EnumType;
        const otherValues = [
          'other',
          'json',
          'csv',
          'html',
          'md',
          'txt',
          'xlsx',
          'gsxml',
        ];
        expect(rf1.values).toEqual(rf2.values);
        expect(rf3.values).toEqual(otherValues);

        const actual = gen.declareType(indent, type);
        expect(actual).toEqual(`export interface ISecondResponseWithEnums {
  /**
   * Id of query to run
   */
  query_id: number | null
  /**
   * Desired async query result format. Valid values are: "inline_json", "json", "json_detail", "json_fe", "csv", "html", "md", "txt", "xlsx", "gsxml".
   */
  result_format: SecondResponseWithEnumsResultFormat | null
  /**
   * Desired async query result format. Valid values are: "inline_json", "json", "json_detail", "json_fe", "csv", "html", "md", "txt", "xlsx", "gsxml".
   */
  another_format?: AnotherFormat | null
  /**
   * An array of user attribute types that are allowed to be used in filters on this field. Valid values are: "advanced_filter_string", "advanced_filter_number", "advanced_filter_datetime", "string", "number", "datetime", "relative_url", "yesno", "zipcode". (read-only)
   */
  an_array_of_enums?: AnArrayOfEnums[]
  user: IUserPublic
  /**
   * Roles assigned to group (read-only)
   */
  roles?: IRole[] | null
<<<<<<< HEAD
}`)
      })
    })
  })
  describe('CRUDS SDK data slice hooks', () => {
    it('createCreateDataSlice', () => {
      const method = apiTestModel.methods.create_user
      const expected = `
/**
 * ### Create a user with the specified information. custom slice
 *
 * POST /users -> IUser
 *
 * @param body Partial<IWriteUser>
 * @param fields Requested fields.
 * @param options one-time API call overrides
 *
 */
export const createUserSlice = createCreateDataSlice<
  IUser,
  { body?: Partial<IWriteUser>; fields?: string; options?: Partial<ITransportSettings> }
>({
  key: create_user.name,
  fetchFn: params => sdk.ok(create_user(sdk, params.body, params.fields, params.options)),
  defaultValue: {},
})`
      const actual = gen.declareSlice(indent, method)
      expect(actual).toEqual(expected)
    })

    it('createReadDataSlice', () => {
      const method = apiTestModel.methods.user
      const expected = `
/**
 * ### Get information about the user with a specific id.
 *
 * If the caller is an admin or the caller is the user being specified, then full user information will
 * be returned. Otherwise, a minimal 'public' variant of the user information will be returned. This contains
 * The user name and avatar url, but no sensitive information. custom slice
 *
 * GET /users/{user_id} -> IUser
 *
 * @param user_id Id of user
 * @param fields Requested fields.
 * @param options one-time API call overrides
 *
 */

export const userSlice = createReadDataSlice<
  IUser,
  { user_id: string; fields?: string; options?: Partial<ITransportSettings> }
>({
  key: user.name,
  fetchFn: params => sdk.ok(user(sdk, params.user_id, params.fields, params.options)),
  defaultValue: {},
})`
      const actual = gen.declareSlice(indent, method)
      expect(actual).toEqual(expected)
    })
    it('createReadAllDataSlice', () => {
      const method = apiTestModel.methods.all_users
      const expected = `
/**
 * ### Get information about all users. custom slice
 *
 * GET /users -> IUser[]
 *
 * @param request composed interface "IRequestAllUsers" for complex method parameters
 * @param options one-time API call overrides
 *
 */

export const allUsersSlice = createReadAllDataSlice<
  IUser[],
  { request: IRequestAllUsers; options?: Partial<ITransportSettings> }
>({
  key: all_users.name,
  fetchFn: params => sdk.ok(all_users(sdk, params.request, params.options)),
  defaultValue: [],
})`
      const actual = gen.declareSlice(indent, method)
      expect(actual).toEqual(expected)
    })
    it('createUpdateDataSlice', () => {
      const method = apiTestModel.methods.update_user
      const expected = `
/**
 * ### Update information about the user with a specific id. custom slice
 *
 * PATCH /users/{user_id} -> IUser
 *
 * @param user_id Id of user
 * @param body Partial<IWriteUser>
 * @param fields Requested fields.
 * @param options one-time API call overrides
 *
 */

export const updateUserSlice = createUpdateDataSlice<
  IUser,
  { user_id: string; body: Partial<IWriteUser>; fields?: string; options?: Partial<ITransportSettings> }
>({
  key: update_user.name,
  fetchFn: params => sdk.ok(update_user(sdk, params.user_id, params.body, params.fields, params.options)),
  defaultValue: {},
})`
      const actual = gen.declareSlice(indent, method)
      expect(actual).toEqual(expected)
    })
    it('createDeleteDataSlice', () => {
      const method = apiTestModel.methods.delete_user
      const expected = `
/**
 * ### Delete the user with a specific id.
 *
 * **DANGER** this will delete the user and all looks and other information owned by the user. custom slice
 *
 * DELETE /users/{user_id} -> string
 *
 * @param user_id Id of user
 * @param options one-time API call overrides
 *
 */

export const deleteUserSlice = createDeleteDataSlice<
  string,
  { user_id: string; options?: Partial<ITransportSettings> }
>({
  key: delete_user.name,
  fetchFn: params => sdk.ok(delete_user(sdk, params.user_id, params.options)),
  defaultValue: {},
})`
      const actual = gen.declareSlice(indent, method)
      expect(actual).toEqual(expected)
    })
    it.only('(search) createReadDataSlice', () => {
      const method = apiTestModel.methods.search_users
      const expected = 'Batman JS'
      const actual = gen.declareSlice(indent, method)
      expect(actual).toEqual(expected)
    })
  })
})

// export const allUsersSlice = createReadDataSlice<
//   IUser[],
//   { request: IRequestAllUsers; options?: Record<string, unknown> }
// >({
//   key: all_users.name,
//   fetchFn: (params = { request: {} }) => {
//     return sdk.ok(all_users(sdk, params.request, params.options))
//   },
//   defaultValue: [],
// })
=======
}`);
      });
    });
  });
});
>>>>>>> 13f209c2
<|MERGE_RESOLUTION|>--- conflicted
+++ resolved
@@ -1494,14 +1494,13 @@
    * Roles assigned to group (read-only)
    */
   roles?: IRole[] | null
-<<<<<<< HEAD
-}`)
-      })
-    })
-  })
+}`);
+      });
+    });
+  });
   describe('CRUDS SDK data slice hooks', () => {
     it('createCreateDataSlice', () => {
-      const method = apiTestModel.methods.create_user
+      const method = apiTestModel.methods.create_user;
       const expected = `
 /**
  * ### Create a user with the specified information. custom slice
@@ -1520,13 +1519,13 @@
   key: create_user.name,
   fetchFn: params => sdk.ok(create_user(sdk, params.body, params.fields, params.options)),
   defaultValue: {},
-})`
-      const actual = gen.declareSlice(indent, method)
-      expect(actual).toEqual(expected)
-    })
+})`;
+      const actual = gen.declareSlice(indent, method);
+      expect(actual).toEqual(expected);
+    });
 
     it('createReadDataSlice', () => {
-      const method = apiTestModel.methods.user
+      const method = apiTestModel.methods.user;
       const expected = `
 /**
  * ### Get information about the user with a specific id.
@@ -1550,12 +1549,12 @@
   key: user.name,
   fetchFn: params => sdk.ok(user(sdk, params.user_id, params.fields, params.options)),
   defaultValue: {},
-})`
-      const actual = gen.declareSlice(indent, method)
-      expect(actual).toEqual(expected)
-    })
+})`;
+      const actual = gen.declareSlice(indent, method);
+      expect(actual).toEqual(expected);
+    });
     it('createReadAllDataSlice', () => {
-      const method = apiTestModel.methods.all_users
+      const method = apiTestModel.methods.all_users;
       const expected = `
 /**
  * ### Get information about all users. custom slice
@@ -1574,12 +1573,12 @@
   key: all_users.name,
   fetchFn: params => sdk.ok(all_users(sdk, params.request, params.options)),
   defaultValue: [],
-})`
-      const actual = gen.declareSlice(indent, method)
-      expect(actual).toEqual(expected)
-    })
+})`;
+      const actual = gen.declareSlice(indent, method);
+      expect(actual).toEqual(expected);
+    });
     it('createUpdateDataSlice', () => {
-      const method = apiTestModel.methods.update_user
+      const method = apiTestModel.methods.update_user;
       const expected = `
 /**
  * ### Update information about the user with a specific id. custom slice
@@ -1600,12 +1599,12 @@
   key: update_user.name,
   fetchFn: params => sdk.ok(update_user(sdk, params.user_id, params.body, params.fields, params.options)),
   defaultValue: {},
-})`
-      const actual = gen.declareSlice(indent, method)
-      expect(actual).toEqual(expected)
-    })
+})`;
+      const actual = gen.declareSlice(indent, method);
+      expect(actual).toEqual(expected);
+    });
     it('createDeleteDataSlice', () => {
-      const method = apiTestModel.methods.delete_user
+      const method = apiTestModel.methods.delete_user;
       const expected = `
 /**
  * ### Delete the user with a specific id.
@@ -1626,18 +1625,18 @@
   key: delete_user.name,
   fetchFn: params => sdk.ok(delete_user(sdk, params.user_id, params.options)),
   defaultValue: {},
-})`
-      const actual = gen.declareSlice(indent, method)
-      expect(actual).toEqual(expected)
-    })
+})`;
+      const actual = gen.declareSlice(indent, method);
+      expect(actual).toEqual(expected);
+    });
     it.only('(search) createReadDataSlice', () => {
-      const method = apiTestModel.methods.search_users
-      const expected = 'Batman JS'
-      const actual = gen.declareSlice(indent, method)
-      expect(actual).toEqual(expected)
-    })
-  })
-})
+      const method = apiTestModel.methods.search_users;
+      const expected = 'Batman JS';
+      const actual = gen.declareSlice(indent, method);
+      expect(actual).toEqual(expected);
+    });
+  });
+});
 
 // export const allUsersSlice = createReadDataSlice<
 //   IUser[],
@@ -1648,11 +1647,4 @@
 //     return sdk.ok(all_users(sdk, params.request, params.options))
 //   },
 //   defaultValue: [],
-// })
-=======
-}`);
-      });
-    });
-  });
-});
->>>>>>> 13f209c2
+// });