/*

 MIT License

 Copyright (c) 2020 Looker Data Sciences, Inc.

 Permission is hereby granted, free of charge, to any person obtaining a copy
 of this software and associated documentation files (the "Software"), to deal
 in the Software without restriction, including without limitation the rights
 to use, copy, modify, merge, publish, distribute, sublicense, and/or sell
 copies of the Software, and to permit persons to whom the Software is
 furnished to do so, subject to the following conditions:

 The above copyright notice and this permission notice shall be included in all
 copies or substantial portions of the Software.

 THE SOFTWARE IS PROVIDED "AS IS", WITHOUT WARRANTY OF ANY KIND, EXPRESS OR
 IMPLIED, INCLUDING BUT NOT LIMITED TO THE WARRANTIES OF MERCHANTABILITY,
 FITNESS FOR A PARTICULAR PURPOSE AND NONINFRINGEMENT. IN NO EVENT SHALL THE
 AUTHORS OR COPYRIGHT HOLDERS BE LIABLE FOR ANY CLAIM, DAMAGES OR OTHER
 LIABILITY, WHETHER IN AN ACTION OF CONTRACT, TORT OR OTHERWISE, ARISING FROM,
 OUT OF OR IN CONNECTION WITH THE SOFTWARE OR THE USE OR OTHER DEALINGS IN THE
 SOFTWARE.

 */
import { CSharpGen } from './csharp.gen'
import { TestConfig } from './testUtils'

const config = TestConfig()
const apiTestModel = config.apiTestModel

const gen = new CSharpGen(apiTestModel)
const indent = ''

describe('c# generator', () => {
  describe('reserved words', () => {
    it('readonly', () => {
      expect(gen.reserve('readonly')).toEqual('@readonly')
      expect(gen.reserve('readOnly')).toEqual('readOnly')
    })
    it('string', () => {
      expect(gen.reserve('string')).toEqual('@string')
      expect(gen.reserve('String')).toEqual('String')
    })
  })
  it('comment header', () => {
    const text = 'line1\nline2'
    const actual = gen.commentHeader(indent, text)
    const expected = `/// line1
/// line2
`
    expect(actual).toEqual(expected)
  })

<<<<<<< HEAD
  it('summary comment', () => {
    const text = 'description'
    const actual = gen.summary(indent, text)
    expect(actual).toEqual(`/// <summary>description</summary>
=======
  describe('summarizes', () => {
    it('one line', () => {
      const text = 'description'
      const actual = gen.summary(indent, text)
      expect(actual).toEqual(`/// <summary>${text}</summary>
`)
    })
    it('two lines', () => {
      const text = 'two\nlines'
      const actual = gen.summary(indent, text)
      expect(actual).toEqual(`/// <summary>
/// two
/// lines
/// </summary>
>>>>>>> 5eef1d23
`)
    })
  })

  describe('type creation', () => {
    it('generates a type', () => {
      const type = apiTestModel.types.AccessToken
      const expected = `public class AccessToken : SdkModel
{
  /// <summary>Access Token used for API calls (read-only)</summary>
  public string? access_token { get; set; } = null;
  /// <summary>Type of Token (read-only)</summary>
  public string? token_type { get; set; } = null;
  /// <summary>Number of seconds before the token expires (read-only)</summary>
  public long? expires_in { get; set; } = null;
  /// <summary>Refresh token which can be used to obtain a new access token (read-only)</summary>
  public string? refresh_token { get; set; } = null;
}`
      const actual = gen.declareType(indent, type)
      expect(actual).toEqual(expected)
    })

    it('with arrays and hashes', () => {
      const type = apiTestModel.types.Workspace
      const actual = gen.declareType(indent, type)
      expect(actual).toEqual(`public class Workspace : SdkModel
{
  /// <summary>Operations the current user is able to perform on this object (read-only)</summary>
  public StringDictionary<bool>? can { get; set; } = null;
  /// <summary>The unique id of this user workspace. Predefined workspace ids include "production" and "dev" (read-only)</summary>
  public string? id { get; set; } = null;
  /// <summary>The local state of each project in the workspace (read-only)</summary>
  public Project[]? projects { get; set; } = null;
}`)
    })
    it('required properties', () => {
      const type = apiTestModel.types.CreateQueryTask
      const actual = gen.declareType(indent, type)
      expect(actual).toEqual(`public class CreateQueryTask : SdkModel
{
  /// <summary>Operations the current user is able to perform on this object (read-only)</summary>
  public StringDictionary<bool>? can { get; set; } = null;
  /// <summary>Id of query to run</summary>
  public long query_id { get; set; }
  /// <summary>Desired async query result format. Valid values are: "inline_json", "json", "json_detail", "json_fe", "csv", "html", "md", "txt", "xlsx", "gsxml".</summary>
  [JsonConverter(typeof(StringEnumConverter))]
  public ResultFormat result_format { get; set; }
  /// <summary>Source of query task</summary>
  public string? source { get; set; } = null;
  /// <summary>Create the task but defer execution</summary>
  public bool? deferred { get; set; } = null;
  /// <summary>Id of look associated with query.</summary>
  public long? look_id { get; set; } = null;
  /// <summary>Id of dashboard associated with query.</summary>
  public string? dashboard_id { get; set; } = null;
}`)
    })
    it('enum declaration with reserved words', () => {
      const type =
        apiTestModel.types.LookmlModelExploreField.properties
          .user_attribute_filter_types.type
      const actual = gen.declareType('', type)
      const expected = `/// An array of user attribute types that are allowed to be used in filters on this field. Valid values are: "advanced_filter_string", "advanced_filter_number", "advanced_filter_datetime", "string", "number", "datetime", "relative_url", "yesno", "zipcode".
public enum UserAttributeFilterTypes
{
  [EnumMember(Value = "advanced_filter_string")]
  advanced_filter_string,
  [EnumMember(Value = "advanced_filter_number")]
  advanced_filter_number,
  [EnumMember(Value = "advanced_filter_datetime")]
  advanced_filter_datetime,
  [EnumMember(Value = "string")]
  @string,
  [EnumMember(Value = "number")]
  number,
  [EnumMember(Value = "datetime")]
  datetime,
  [EnumMember(Value = "relative_url")]
  relative_url,
  [EnumMember(Value = "yesno")]
  yesno,
  [EnumMember(Value = "zipcode")]
  zipcode
}`
      expect(actual).toEqual(expected)
    })
  })

  describe('methods', () => {
    it('generates a method with multiple return types', () => {
      const method = apiTestModel.methods.run_sql_query
      const expected = `/// Execute a SQL Runner query in a given result_format.
/// 
/// POST /sql_queries/{slug}/run/{result_format} -> string
/// 
/// **Note**: Binary content may be returned by this method.
<<<<<<< HEAD
/// <param name="slug">slug of query</param>
/// <param name="result_format">Format of result, options are: ["inline_json", "json", "json_detail", "json_fe", "csv", "html", "md", "txt", "xlsx", "gsxml", "json_label"]</param>
/// <param name="download">Defaults to false. If set to true, the HTTP response will have content-disposition and other headers set to make the HTTP response behave as a downloadable attachment instead of as inline content.</param>
public async Task<SdkResponse<TSuccess, TError>> run_sql_query<TSuccess, TError>(
=======
/// 
/// <returns>
/// <c>string</c> SQL Runner Query (text)
/// <c>string</c> SQL Runner Query (application/json)
/// <c>string</c> SQL Runner Query (image/png)
/// <c>string</c> SQL Runner Query (image/jpeg)
/// </returns>
/// 
/// <param name="slug">slug of query</param>
/// <param name="result_format">Format of result, options are: ["inline_json", "json", "json_detail", "json_fe", "csv", "html", "md", "txt", "xlsx", "gsxml", "json_label"]</param>
/// <param name="download">Defaults to false. If set to true, the HTTP response will have content-disposition and other headers set to make the HTTP response behave as a downloadable attachment instead of as inline content.</param>
public async Task<SdkResponse<TSuccess, Exception>> run_sql_query<TSuccess>(
>>>>>>> 5eef1d23
  string slug,
  string result_format,
  string? download = null,
  ITransportSettings? options = null) where TSuccess : class
{
    slug = SdkUtils.EncodeParam(slug);
    result_format = SdkUtils.EncodeParam(result_format);
  return await AuthRequest<TSuccess, Exception>(HttpMethod.Post, $"/sql_queries/{slug}/run/{result_format}", new Values {
      { "download", download }},null,options);
}`
      const actual = gen.declareMethod(indent, method)
      expect(actual).toEqual(expected)
    })
    it('generates a method with a single return type', () => {
      const method = apiTestModel.methods.query_task_multi_results
      const expected = `/// ### Fetch results of multiple async queries
/// 
/// Returns the results of multiple async queries in one request.
/// 
/// For Query Tasks that are not completed, the response will include the execution status of the Query Task but will not include query results.
/// Query Tasks whose results have expired will have a status of 'expired'.
/// If the user making the API request does not have sufficient privileges to view a Query Task result, the result will have a status of 'missing'
/// 
/// GET /query_tasks/multi_results -> StringDictionary<string>
/// 
/// <returns><c>StringDictionary<string></c> Multiple query results (application/json)</returns>
/// 
/// <param name="query_task_ids">List of Query Task IDs</param>
public async Task<SdkResponse<StringDictionary<string>, Exception>> query_task_multi_results(
  DelimArray<string> query_task_ids,
  ITransportSettings? options = null)
{
  return await AuthRequest<StringDictionary<string>, Exception>(HttpMethod.Get, "/query_tasks/multi_results", new Values {
      { "query_task_ids", query_task_ids }},null,options);
}`
      const actual = gen.declareMethod(indent, method)
      expect(actual).toEqual(expected)
    })
  })
})<|MERGE_RESOLUTION|>--- conflicted
+++ resolved
@@ -52,12 +52,6 @@
     expect(actual).toEqual(expected)
   })
 
-<<<<<<< HEAD
-  it('summary comment', () => {
-    const text = 'description'
-    const actual = gen.summary(indent, text)
-    expect(actual).toEqual(`/// <summary>description</summary>
-=======
   describe('summarizes', () => {
     it('one line', () => {
       const text = 'description'
@@ -72,7 +66,6 @@
 /// two
 /// lines
 /// </summary>
->>>>>>> 5eef1d23
 `)
     })
   })
@@ -169,12 +162,6 @@
 /// POST /sql_queries/{slug}/run/{result_format} -> string
 /// 
 /// **Note**: Binary content may be returned by this method.
-<<<<<<< HEAD
-/// <param name="slug">slug of query</param>
-/// <param name="result_format">Format of result, options are: ["inline_json", "json", "json_detail", "json_fe", "csv", "html", "md", "txt", "xlsx", "gsxml", "json_label"]</param>
-/// <param name="download">Defaults to false. If set to true, the HTTP response will have content-disposition and other headers set to make the HTTP response behave as a downloadable attachment instead of as inline content.</param>
-public async Task<SdkResponse<TSuccess, TError>> run_sql_query<TSuccess, TError>(
-=======
 /// 
 /// <returns>
 /// <c>string</c> SQL Runner Query (text)
@@ -187,7 +174,6 @@
 /// <param name="result_format">Format of result, options are: ["inline_json", "json", "json_detail", "json_fe", "csv", "html", "md", "txt", "xlsx", "gsxml", "json_label"]</param>
 /// <param name="download">Defaults to false. If set to true, the HTTP response will have content-disposition and other headers set to make the HTTP response behave as a downloadable attachment instead of as inline content.</param>
 public async Task<SdkResponse<TSuccess, Exception>> run_sql_query<TSuccess>(
->>>>>>> 5eef1d23
   string slug,
   string result_format,
   string? download = null,
