/*

 MIT License

 Copyright (c) 2021 Looker Data Sciences, Inc.

 Permission is hereby granted, free of charge, to any person obtaining a copy
 of this software and associated documentation files (the "Software"), to deal
 in the Software without restriction, including without limitation the rights
 to use, copy, modify, merge, publish, distribute, sublicense, and/or sell
 copies of the Software, and to permit persons to whom the Software is
 furnished to do so, subject to the following conditions:

 The above copyright notice and this permission notice shall be included in all
 copies or substantial portions of the Software.

 THE SOFTWARE IS PROVIDED "AS IS", WITHOUT WARRANTY OF ANY KIND, EXPRESS OR
 IMPLIED, INCLUDING BUT NOT LIMITED TO THE WARRANTIES OF MERCHANTABILITY,
 FITNESS FOR A PARTICULAR PURPOSE AND NONINFRINGEMENT. IN NO EVENT SHALL THE
 AUTHORS OR COPYRIGHT HOLDERS BE LIABLE FOR ANY CLAIM, DAMAGES OR OTHER
 LIABILITY, WHETHER IN AN ACTION OF CONTRACT, TORT OR OTHERWISE, ARISING FROM,
 OUT OF OR IN CONNECTION WITH THE SOFTWARE OR THE USE OR OTHER DEALINGS IN THE
 SOFTWARE.

 */

import { DelimArray } from '@looker/sdk-rtl';
import type {
  ApiModel,
  Arg,
  ArgValues,
  EnumValueType,
  IMethod,
  IParameter,
  IProperty,
  IType,
} from './sdkModels';
import {
  ArrayType,
  EnumType,
  HashType,
  Type,
  mayQuote,
  strBody,
} from './sdkModels';
import type { SpecItem } from './specConverter';

export const commentBlock = (
  text: string | undefined,
  indent = '',
  commentStr = '// '
) => {
  if (!text || !text.trim()) return '';
  const indentation = indent + commentStr;
  const lines = text.split('\n').map((x) => `${indentation}${x}`.trimRight());
  return lines.join('\n');
};

/** Version and spec references for the generator */
export interface IVersionInfo {
  /** Server release version (Not the API version) */
  lookerVersion: string;
  /** API specification for generating the SDK */
  spec: SpecItem;
}

/**
 * Removes all empty input values
 * @param inputs current inputs
 * @param keepBody true to send body as is. false trims body values (default)
 * @param depth recursion depth
 * @returns inputs with all "empty" values removed so the key no longer exists
 */
export const trimInputs = (inputs: any, keepBody = false, depth = 0): any => {
  function isEmpty(value: any, depth: number): boolean {
    if (Array.isArray(value)) return value.length === 0;
    if (value === undefined) return true;
    if (value === null) return true;
    if (value === '') return true;
    if (value instanceof Object) {
      if (depth === 1) {
        // Top level empty objects are kept. i.e { one: {} } is left unchanged.
        return false;
      }
      return Object.keys(value).length === 0;
    }
    return false;
  }

  let result: any;
  if (inputs instanceof DelimArray) return inputs;
  if (Array.isArray(inputs)) {
    result = [];
    Object.values(inputs).forEach((v: any) =>
      result.push(trimInputs(v, keepBody, depth + 1))
    );
  } else if (inputs instanceof Object) {
    if (keepBody && depth > 0) {
      result = inputs;
    } else {
      result = {};
      Object.entries(inputs).forEach(([key, value]) => {
        const trimmed = trimInputs(value, keepBody, depth + 1);
        if (!isEmpty(trimmed, depth + 1)) {
          result[key] = trimmed;
        }
      });
    }
  } else {
    // Scalar or preserved "body" value
    result = inputs;
  }
  return result;
};

/**
 * Function pattern for creating source code assignment expressions
 */
export type CodeAssignment = (indent: string, value: any) => string;

/** Language-specific type mapping */
export interface IMappedType {
  /** language's name for the type */
  name: string;
  /** default value expression */
  default: string;
  /** assignment expression of value */
  asVal?: CodeAssignment;
  /** expression to use as the type's optional default */
  optional?: string;
}

export interface ICodeGen {
  /**
   * root path for generated source code files
   * e.g. 'python' for Python
   */
  codePath: string;

  /**
   * folder for the Looker SDK reference
   * e.g. 'looker_sdk' for Python. All python source would end up under `python/looker_sdk`
   */
  packagePath: string;

  /**
   * Name of the SDK package
   * e.g. 'Looker40SDK' for API 4.0. This package name is currently determined by the base `CodeGen` class
   */
  packageName: string;

  /**
   * relative folder path for sdk file generation
   * e.g. 'sdk` for python
   */
  sdkPath: string;

  /** use special handling for a JSON value that can be a string or a number. Introduced for Swift. */
  anyString: boolean;

  /** current version of the Api being generated */
  apiVersion: string;

  /**
   * beginning name pattern for all environment variables
   * e.g. LOOKERSDK
   */
  environmentPrefix: string;

  /**
   * name of api request instance variable
   * e.g. _rtl for Python, transport for TypeScript
   */
  transport: string;

  /** reference to self. e.g self, this, it, etc. */
  itself: string;

  /** file extension for generated files */
  fileExtension: string;

  /**
   * comment string
   * e.g. Python=# C#=// TypeScript=//
   */
  commentStr: string;

  /** Generate comments in source code? */
  noComment: boolean;

  /**
   * string representation of null value
   * e.g. Python None, C# null, Delphi nil
   */
  nullStr: string;

  /** indentation string. Typically two spaces '  ' */
  indentStr: string;

  /** end type string. For C# and TypeScript, usually '}\n' */
  endTypeStr: string;

  /** argument separator string. Typically ', ' */
  argDelimiter: string;

  /** type properties/args expression separator. E.g ': ' for TypeScript */
  argSetSep: string;

  /** hash type properties/args expression separator. E.g ': ' for TypeScript */
  hashSetSep: string;

  /** hash key quotes E.g '' for TypeScript and '"' for Python */
  hashKeyQuote: string;

  /** parameter delimiter. Typically ",\n" */
  paramDelimiter: string;

  /** property delimiter. Typically, "\n" or ",\n" */
  propDelimiter: string;

  /** enum value delimiter. Typically, ",\n" */
  enumDelimiter: string;

  /** quote character/string to use for quoted strings. Typically, '"' or "'" */
  codeQuote: string;

  /**
   * Does this language support named parameters with default values? Otherwise
   * request types for sdk method signatures may be generated:
   * see IMethod.eligibleForRequestType
   */
  useNamedParameters: boolean;

  /** Use named/keyword arguments in calling syntax */
  useNamedArguments: boolean;

  /** Mainly for TypeScript SDK tree-shaking support. True produces slices.ext */
  useSlices: boolean

  /** Mainly for TypeScript SDK tree-shaking support. True produces funcs.ext */
  useFunctions: boolean;

  /** Does this language implement interfaces? True produces methodInterfaces.ext */
  useInterfaces: boolean;

  /** Does this language have streaming methods? */
  willItStream: boolean;

  /** versions info used for generating the SDK */
  versions?: IVersionInfo;

  /** array open string */
  arrayOpen: string;

  /** array close string */
  arrayClose: string;

  /** hash open string */
  hashOpen: string;

  /** hash close string */
  hashClose: string;

  /** type open string */
  typeOpen: string;

  /** type close string */
  typeClose: string;

  /** Do type declarations use a class definition */
  useModelClassForTypes: boolean;

  /**
   * Resets the generator for a new emission
   */
  reset(): void;

  /**
   * Quote a string value for the language
   * @param value to quote
   */
  quote(value: any): string;

  /**
   * Returns true if the SDK supports multiple API versions of models
   * @returns True if multi-API is supported
   */
  supportsMultiApi(): boolean;

  /**
   * Returns the name of the RequestType if this language AND method require it.
   * Otherwise return empty string.
   * @param {IMethod} method
   * @returns {string}
   */
  requestTypeName(method: IMethod): string;

  /**
   * Formats argument assignment expressions for source code
   * @param indent code indentation
   * @param args argument assignments as string expressions
   * @param opener structure opener. e.g. { for hash, [ for array
   * @param closer structure closer. e.g. } for hash, ] for array
   */
  argIndent(
    indent: string,
    args: string[],
    opener: string,
    closer: string
  ): string;

  /**
   * Generate the assignment value of an argument for this language
   * @param indent code indentation
   * @param arg parameter or property to receive value
   * @param inputs values to find assignment in
   */
  argValue(
    indent: string,
    arg: IParameter | IProperty,
    inputs: ArgValues
  ): string;

  /**
   * Maps input values into type
   * @param indent starting indent level
   * @param type that receives assignments
   * @param inputs to assign to type
   */
  assignType(indent: string, type: IType, inputs: ArgValues): string;

  /**
   * Generate assignment statement for parameters of a method
   * @param method to assign values to
   * @param inputs to assign to method parameters
   */
  assignParams(method: IMethod, inputs: ArgValues): string;

  /**
   * Argument value setter code expression
   * @param name of argument/property
   * @param sep spacing to separate value. Could be newline or single space or something else
   * @param exp expression (as valid code fragment) to assign
   *
   * @example `foo: bar` for TypeScript where `name` is "foo", `sep` is ": " and `exp` is "bar"
   */
  argSet(name: string, sep: string, exp: string): string;

  /**
   * Converts val to an array value expression
   * @param indent code indentation
   * @param type of array to create
   * @param val value(s) to convert to a code assignment
   */
  arrayValue(indent: string, type: IType, val: any): string;

  /**
   * Converts any value to its code expression
   * @param indent code indentation
   * @param val value(s) to convert to a code assignment
   */
  anyValue(indent: string, val: any): string;

  /** Increase indent */
  bumper(indent: string): string;

  /**
   * Converts val to a dictionary/hash code expression
   * @param indent code indentation
   * @param val value(s) to convert to a code assignment
   */
  hashValue(indent: string, val: any): any;

  /**
   * Generate the SDK calling syntax for the method with the provided inputs
   * @param method to convert to SDK call
   * @param inputs to assign to parameters of the method
   */
  makeTheCall(method: IMethod, inputs: ArgValues): string;

  /**
   * Returns the WriteType if the passed type has any readOnly properties or types
   *
   * If the writeable type exists, a reference to it is added to the method
   * @param {IType} type
   * @param method to track writeable type conversion
   * @returns {IType | undefined}
   */
  writeableType(type: IType, method?: IMethod): IType | undefined;

  /**
   * standard code to insert at the top of the generated "methods" file(s)
   * @param indent code indentation
   */
  methodsPrologue(indent: string): string;

  /**
   * standard code to insert at the top of the generated "funcs" file(s)
   * @param indent code indentation
   */
  functionsPrologue(indent: string): string;

  /**
   * standard code to insert at the top of the generated "hooks" file(s)
   * @param indent code indentation
   */
  hooksPrologue(indent: string): string

  /**
   * standard code to insert at the top of the generated "methodsInterface" file(s)
   * @param indent code indentation
   */
  interfacesPrologue(indent: string): string;

  /**
   * standard code to append to the bottom of the generated "methods" file(s)
   * @param indent code indentation
   */
  methodsEpilogue(indent: string): string;

  /**
   * standard code to append to the bottom of the generated "funcs" file(s)
   * @param indent code indentation
   */
  functionsEpilogue(indent: string): string;

  /**
   * standard code to append to the bottom of the generated "hooks" file(s)
   * @param indent code indentation
   */
  hooksEpilogue(indent: string): string

  /**
   * standard code to insert at the top of the generated "streams" file(s)
   * @param indent code indentation
   */
  streamsPrologue(indent: string): string;

  /**
   * aliases or escapes names that are the language's reserved words, or must be treated specially, like hyphenate names
   * @param name symbol name to reserve
   * @returns either the original name, or the transformed "reserved" version of it
   */
  reserve(name: string): string;

  /**
   * standard code to insert at the top of the generated "models" file(s)
   * @param {string} indent code indentation
   * @returns {string} generated code
   */
  modelsPrologue(indent: string): string;

  /**
   * standard code to append to the bottom of the generated "models" file(s)
   * @param {string} indent code indentation
   * @returns {string} generated code
   */
  modelsEpilogue(indent: string): string;

  /**
   * Get the name of an SDK file complete with API version
   * @param {string} baseFileName e.g. "methods" or "models"
   * @returns {string} fully specified, API-version-specific file name
   */
  sdkFileName(baseFileName: string): string;

  /**
   * provide the name for a file with the appropriate language code extension
   * @param {string} base eg "methods" or "models"
   * @returns {string} full sdk file name complete with extension
   */
  fileName(base: string): string;

  /**
   * generate an optional comment header if the comment is not empty
   * @param indent code indentation
   * @param text of comment, can be multi-line
   * @param commentStr comment character for multi-line comments
   * @returns comment (or not)
   */
  commentHeader(
    indent: string,
    text: string | undefined,
    commentStr?: string
  ): string;

  /**
   * group argument names together
   * e.g.
   *  [ row_size, page_offset ]
   * @param {string} indent code indentation
   * @param {Arg[]} args list of argument names
   * @param {string} prefix "namespace" for argument names
   * @returns {string} source code
   */
  argGroup(indent: string, args: Arg[], prefix?: string): string;

  /**
   * list arguments by name
   * e.g.
   *  row_size, page_offset
   * @param {string} indent code indentation
   * @param {Arg[]} args list of argument names
   * @param {string} prefix "namespace" for argument names
   * @returns {string} source code
   */
  argList(indent: string, args: Arg[], prefix?: string): string;

  /**
   * generate a comment block
   * e.g.
   *  # this is a
   *  # multi-line comment block
   * @param indent code indentation
   * @param description as comment
   * @returns comment block
   */
  comment(indent: string, description: string): string;

  /**
   * Generate a #region comment equivalent for the language
   * @param indent code indentation
   * @param description as comment
   * @returns region comment
   */
  beginRegion(indent: string, description: string): string;

  /**
   * Generate an #endregion comment equivalent for the language
   * @param indent code indentation
   * @param description as comment
   * @returns region comment
   */
  endRegion(indent: string, description: string): string;

  /**
   * generates the method signature including parameter list and return type.
   * @param indent code indentation
   * @param method to declare
   */
  methodSignature(indent: string, method: IMethod): string;

  /**
   * generates the function signature including parameter list and return type.
   * @param indent code indentation
   * @param method to declare
   */
  functionSignature(indent: string, method: IMethod): string;

  /**
   * convert endpoint pattern to platform-specific string template
   * @param {string} path endpoint path template
   * @param {string} prefix namespace prefix
   * @returns {string} string template
   */
  httpPath(path: string, prefix?: string): string;

  /**
   * generate a call to the http API abstraction
   * includes http method, path, body, query, headers, cookie arguments
   * @param {string} indent code indentation
   * @param {IMethod} method to call
   * @returns {string} source code
   */
  httpCall(indent: string, method: IMethod): string;

  /**
   * generate a call to the stream API abstraction
   * includes http method, path, body, query, headers, cookie arguments
   * @param {string} indent code indentation
   * @param {IMethod} method to call
   * @returns {string} source code
   */
  streamCall(indent: string, method: IMethod): string;

  /**
   * generates the type declaration signature for the start of the type definition
   * @param {string} indent code indentation
   * @param {IType} type to declare
   * @returns {string} source code
   */
  typeSignature(indent: string, type: IType): string;

  /**
   * generates summary text
   * e.g, for Python:
   *  '''This is the method summary'''
   * @param {string} indent code indentation
   * @param {string} text comment
   * @returns {string} source code
   */
  summary(indent: string, text: string): string;

  /**
   *
   * produces the declaration block for a parameter
   * e.g.
   *   # ID of the query to run
   *   query_id: str
   *
   * and
   *
   *   # size description of parameter
   *   row_limit: int = None
   * @param {string} indent code indentation
   * @param {IMethod} method method containing the parameter
   * @param {IParameter} param parameter to declare
   * @returns {string} the parameter declaration
   */
  declareParameter(indent: string, method: IMethod, param: IParameter): string;

  /**
   * Handles the encoding call for path parameters within method declarations
   * @param {string} indent code indentation
   * @param {IMethod} method structure of method to declare
   * @returns {string} the resolved API endpoint path
   */
  encodePathParams(indent: string, method: IMethod): string;

  /**
   * generates the entire method
   * @param indent code indentation
   * @param method structure of method to declare
   * @returns the declaration code for the method
   */
  declareMethod(indent: string, method: IMethod): string;

  /**
   * generates the entire function
   * @param indent code indentation
   * @param method structure of method to declare
   * @returns the declaration code for the function
   */
  declareFunction(indent: string, method: IMethod): string;

  /**
   * generates both the hooks and the slice for the function
   * @param indent code indentation
   * @param method structure of method to declare
   * @returns the declaration code for the hooks and slice
   */
  declareHook(indent: string, method: IMethod): string

  /**
   * generates the method's interface declaration
   * @param indent code indentation
   * @param method structure of method to declare
   * @returns the declaration code for the method's interface
   */
  declareInterface(indent: string, method: IMethod): string;

  /**
   * generates the streaming method signature including parameter list and return type.
   * @param {string} indent code indentation
   * @param {IMethod} method
   * @returns {string}
   */
  streamerSignature(indent: string, method: IMethod): string;

  /**
   * Generates the entire streaming method
   * @param {string} indent code indentation
   * @param {IMethod} method method to declare
   * @returns {string} source code
   */
  declareStreamer(indent: string, method: IMethod): string;

  /**
   * generates the list of parameters for a method signature
   * e.g.
   * # ID of the query to run
   * query_id: str,
   * # size description of parameter
   * row_limit: int = None
   * @param {string} indent code indentation
   * @param {IMethod} method containing parameters to declare
   * @returns {string} source code
   */
  declareParameters(indent: string, method: IMethod): string;

  /**
   * generates the syntax for a constructor argument
   * @param {string} indent code indentation
   * @param {IProperty} property of constructor
   * @returns {string} source code
   */
  declareConstructorArg(indent: string, property: IProperty): string;

  /**
   * produces the code for the type constructor
   * @param {string} indent code indentation
   * @param {IType} type to generate
   * @returns {string} source code
   */
  construct(indent: string, type: IType): string;

  /**
   * produces list of properties for declareType
   * @param {IType} type to generate
   * @returns {PropertyList} list of properties
   */
  typeProperties(type: IType): IProperty[];

  /**
   * generates entire type declaration
   * @param {string} indent code indentation
   * @param {IType} type to generate
   * @returns {string} source code
   */
  declareType(indent: string, type: IType): string;

  /**
   * generates a textual description for the property's comment header
   * @param {IProperty} property to describe
   * @returns {string} source code
   */
  describeProperty(property: IProperty): string;

  /**
   * generates type property declaration
   * @param {string} indent code indentation
   * @param {IProperty} property to declare
   * @returns {string} source code
   */
  declareProperty(indent: string, property: IProperty): string;

  /**
   * generates an enum value declaration
   * @param {string} indent code indentation
   * @param {EnumValueType} value to declare
   * @returns {string} source code
   */
  declareEnumValue(indent: string, value: EnumValueType): string;

  /**
   * if countError is false, no import reference to Error or IError should be included
   * @param {boolean} countError
   * @returns {string[]}
   */
  typeNames(countError: boolean): string[];

  /**
   * Type mapping for a parameter with special handling for body params
   * @param param to map
   * @param method containing param
   */
  paramMappedType(param: IParameter, method: IMethod): IMappedType;

  /**
   * Language-specific type conversion
   * @param {IType} type to potentially convert
   * @returns {IMappedType} converted type
   */
  typeMap(type: IType): IMappedType;
}

export abstract class CodeGen implements ICodeGen {
<<<<<<< HEAD
  willItStream = false
  anyString = false
  codePath = './'
  packagePath = 'looker'
  sdkPath = 'sdk'
  packageName = 'LookerSDK'
  environmentPrefix = this.packageName.toUpperCase()
  itself = ''
  fileExtension = '.code'
  argDelimiter = ', '
  paramDelimiter = ',\n'
  propDelimiter = '\n'
  enumDelimiter = ',\n'
  codeQuote = `'`
  useNamedParameters = true
  useNamedArguments = true
  useFunctions = false
  useSlices = false
  useInterfaces = false
=======
  willItStream = false;
  anyString = false;
  codePath = './';
  packagePath = 'looker';
  sdkPath = 'sdk';
  packageName = 'LookerSDK';
  environmentPrefix = this.packageName.toUpperCase();
  itself = '';
  fileExtension = '.code';
  argDelimiter = ', ';
  paramDelimiter = ',\n';
  propDelimiter = '\n';
  enumDelimiter = ',\n';
  codeQuote = `'`;
  useNamedParameters = true;
  useNamedArguments = true;
  useFunctions = false;
  useInterfaces = false;
>>>>>>> 13f209c2

  // makeTheCall definitions
  argSetSep = ': ';
  hashSetSep = ': ';
  arrayOpen = '[';
  arrayClose = ']';
  hashOpen = '{';
  hashClose = '}';
  hashKeyQuote = '';
  typeOpen = '{';
  typeClose = '}';
  useModelClassForTypes = false;

  indentStr = '  ';
  commentStr = '// ';
  noComment = false;
  nullStr = 'null';
  endTypeStr = '';
  transport = 'rtl';

  apiVersion = '';
  apiRef = '';
  apiPath = '';

  constructor(
    public api: ApiModel,
    public versions?: IVersionInfo
  ) {
    if (versions && versions.spec) {
      this.apiVersion = versions.spec.version;
      this.apiPath = `/${versions.spec.key}`;
      this.apiRef = versions.spec.key.replace('.', '');
      this.packageName = this.supportsMultiApi()
        ? `Looker${this.apiRef}SDK`
        : `LookerSDK`;
      this.packagePath += this.apiPath;
    }
  }

  /** base level reset does nothing */
  reset() {
    // eslint-disable-next-line @typescript-eslint/no-empty-function
  }

  /**
   * Returns true if the SDK supports multiple API versions of models
   * @returns True if multi-API is supported
   */
  supportsMultiApi() {
    // Currently, all but Swift support multiple APIs
    return true;
  }

  /**
   * beginning of the "methods" file for a language
   * @param {string} indent
   * @returns {string}
   */
  abstract methodsPrologue(indent: string): string;

  functionsPrologue(_indent: string): string {
    // usually, nothing to "close" atomic function declarations
    return '';
  }

  functionsEpilogue(_indent: string): string {
    return '';
  }

  hooksPrologue(_indent: string): string {
    return ''
  }

  hooksEpilogue(_indent: string): string {
    return ''
  }

  interfacesPrologue(_indent: string): string {
    return '';
  }

  /**
   * ending of the "methods" file for a language
   * @param {string} indent
   * @returns {string}
   */
  abstract methodsEpilogue(indent: string): string;

  reserve(name: string) {
    return name;
  }

  streamsPrologue(_indent: string) {
    return '';
  }

  /**
   * beginning of the "models" file for a language
   * @param {string} indent
   * @returns {string}
   */
  abstract modelsPrologue(indent: string): string;

  /**
   * ending of the "models" file for a language
   * @param {string} indent
   * @returns {string}
   */
  abstract modelsEpilogue(indent: string): string;

  abstract declareParameter(
    indent: string,
    method: IMethod,
    param: IParameter
  ): string;

  /**
   * Quote a string value for the language
   * @param value to quote
   */
  quote(value: any) {
    return `${this.codeQuote}${value}${this.codeQuote}`;
  }

  declareEnumValue(indent: string, value: EnumValueType) {
    const quote = typeof value === 'string' ? this.codeQuote : '';
    return `${indent}${mayQuote(value)} = ${quote}${value}${quote}`;
  }

  abstract declareProperty(indent: string, property: IProperty): string;

  abstract typeSignature(indent: string, type: IType): string;

  abstract methodSignature(indent: string, method: IMethod): string;

  functionSignature(_indent: string, _method: IMethod): string {
    return '';
  }

  abstract declareMethod(indent: string, method: IMethod): string;

  declareFunction(_indent: string, _method: IMethod): string {
    return '';
  }

  declareHook(_indent: string, _method: IMethod): string {
    return ''
  }

  declareInterface(_indent: string, _method: IMethod): string {
    return '';
  }

  argIndent(indent: string, args: string[], opener: string, closer: string) {
    const bump = this.bumper(indent);
    let open = opener;
    let close = closer;
    let delim = this.argDelimiter;
    if (args.length > 1) {
      open = `${opener}\n${bump}`;
      close = `\n${indent}${closer}`;
      delim = `${this.argDelimiter.trim()}\n${bump}`;
    }
    return `${open}${args.join(delim)}${close}`;
  }

  defaultAsVal: CodeAssignment = (_, v) => v.toString();

  argValue(
    indent: string,
    arg: IParameter | IProperty,
    inputs: ArgValues
  ): string {
    // TODO handle required positional arguments that are not provided?
    if (!(arg.name in inputs)) return '';
    const val = inputs[arg.name];
    const argType = this.writeableType(arg.type) || arg.type;
    const mt = this.typeMap(argType);
    let argVal: string;
    if (mt.asVal) {
      argVal = mt.asVal(indent, val);
    } else if (argType instanceof ArrayType) {
      argVal = this.arrayValue(indent, argType, val);
      // } else if (argType instanceof DelimArrayType) {
      //   argVal = this.delimArrayValue(indent, argType, val)
    } else if (argType instanceof HashType) {
      argVal = this.hashValue(indent, val);
    } else if (!argType.intrinsic) {
      argVal = this.assignType(indent, argType, val);
    } else {
      argVal = this.defaultAsVal(indent, val);
    }
    return argVal;
  }

  assignParams(method: IMethod, inputs: ArgValues): string {
    const args: string[] = [];
    let hasComplexArg = false;
    if (Object.keys(inputs).length > 0) {
      let requestType: IType | undefined;
      if (
        !this.useNamedArguments &&
        (requestType = this.api.getRequestType(method))
      ) {
        args.push(this.assignType(this.indentStr, requestType, inputs));
        hasComplexArg = true;
      } else {
        const params = method.allParams;
        params.forEach((p) => {
          const v = this.argValue(this.indentStr, p, inputs);
          if (v !== '') {
            const arg = this.useNamedArguments ? `${p.name}=${v}` : v;
            args.push(arg);
            if (!p.type.intrinsic) {
              hasComplexArg = true;
            }
          }
        });
      }
    }
    let open = '';
    if (args.length > 1 || hasComplexArg) {
      open = `\n${this.indentStr}`;
    }
    return args.length > 0 ? `${open}${args.join(this.argDelimiter)}` : '';
  }

  argSet(name: string, sep: string, exp: string) {
    return `${name}${sep}${exp}`;
  }

  /**
   * Maps input values into type
   * @param indent starting indent level
   * @param type that receives assignments
   * @param inputs to assign to type
   */
  assignType(indent: string, type: IType, inputs: ArgValues): string {
    const mt = this.typeMap(type);
    const args: string[] = [];
    // child properties are indented one level
    const bump = this.bumper(indent);
    const props = Object.values(type.properties);
    props.forEach((p) => {
      const v = this.argValue(bump, p, inputs);
      if (v) args.push(this.argSet(p.name, this.argSetSep, v));
    });

    const open = this.useModelClassForTypes
      ? `${mt.name}${this.typeOpen}`
      : this.typeOpen;
    const nl = `,\n${bump}`;
    let joined = `\n${bump}${args.join(nl)}\n${indent}`;
    if (joined.trim().length === 0) {
      // trim the structure new lines if there are no arguments
      joined = '';
    }
    // need a bump after `open` to account for the first argument
    // not getting the proper bump from args.join()
    return `${open}${joined}${this.typeClose}`;
  }

  /**
   * Constructs array of ArrayType elements
   *
   * It is rendered on a single line if the array has only one element
   * and it is an IntrinsicType. Otherwise the array is rendered on
   * multiple lines with elements appropriately further indented
   *
   * @param indent starting indent level
   * @param type that receives assignments
   * @param val elements for this array
   */
  arrayValue(indent: string, type: IType, val: any) {
    const ra = type as ArrayType;
    const et = ra.elementType;
    const bump = this.bumper(indent);
    // single intrinsic element array renders single line
    let open = this.arrayOpen;
    let close = this.arrayClose;
    let arrayValDelimiter = this.argDelimiter;
    // multiple intrinsic elements or 1 or more non-intrinsic element array
    // renders multiple lines
    if (val.length > 1 || !et.intrinsic) {
      // the opener uses bump to account for the first argument
      // not getting the proper bump from args.join()
      open = `${open}\n${bump}`;
      close = `\n${indent}${close}`;
      // bump elements one level in from array declaration
      arrayValDelimiter = `${arrayValDelimiter.trim()}\n${bump}`;
    }
    const args: string[] = [];
    let asVal = this.defaultAsVal;
    const mt = this.typeMap(et);
    if (et.intrinsic) {
      asVal = mt.asVal || asVal;
    } else {
      asVal = (i: string, v: any) => this.assignType(i, et, v);
    }
    // passing `bump` to `asVal` - typically intrinsic asVal ignores
    // indentation but certainly for the assignType case we want the
    // nested object to be indented a level further
    val.forEach((v: any) => args.push(asVal(bump, v)));
    return open + args.join(arrayValDelimiter) + close;
  }

  anyValue(indent: string, val: any): string {
    if (val instanceof Type) return this.assignType(indent, val as Type, val);
    switch (typeof val) {
      case 'bigint':
      case 'number':
        return val.toString();
      case 'boolean':
        return val ? 'true' : 'false';
      case 'string':
        return this.quote(val);
      case 'undefined':
        return '';
      case 'function':
        return '';
      case 'object': {
        if (Array.isArray(val)) {
          const vals: string[] = [];
          Object.values(val).forEach((v) => {
            vals.push(this.anyValue(this.bumper(indent), v));
          });
          return this.argIndent(indent, vals, this.arrayOpen, this.arrayClose);
        } else {
          return this.hashValue(indent, val);
        }
      }
      case 'symbol':
        return val.toString();
    }
    return val.toString();
  }

  // indent represents the starting level of indentation for this hash
  // the key/value pairs are further indented one bump
  hashValue(indent: string, val: any) {
    const args: string[] = [];
    const bump = this.bumper(indent);
    Object.entries(val).forEach(([name, v]) => {
      const exp = this.anyValue(bump, v);
      const key = `${this.hashKeyQuote}${name}${this.hashKeyQuote}`;
      args.push(this.argSet(key, this.hashSetSep, exp));
    });
    return this.argIndent(indent, args, this.hashOpen, this.hashClose);
  }

  paramMappedType(param: IParameter, method: IMethod) {
    const type =
      param.location === strBody
        ? this.writeableType(param.type, method) || param.type
        : param.type;
    return this.typeMap(type);
  }

  makeTheCall(_method: IMethod, _inputs: ArgValues) {
    return this.commentHeader('', `Not yet available`);
  }

  abstract encodePathParams(indent: string, method: IMethod): string;

  beginRegion(indent: string, description: string): string {
    return `${indent}#region ${description}`;
  }

  endRegion(indent: string, description: string): string {
    return `${indent}#endregion ${description}`;
  }

  warnEditing() {
    return (
      'NOTE: Do not edit this file generated by Looker SDK Codegen' +
      (this.apiVersion ? ` for API ${this.apiVersion}` : '')
    );
  }

  streamerSignature(_indent: string, _method: IMethod) {
    return '';
  }

  // Only implement this method for languages that have explicit streaming methods declared
  declareStreamer(_indent: string, _method: IMethod) {
    return '';
  }

  abstract summary(indent: string, text: string | undefined): string;

  initArg(_indent: string, _property: IProperty): string {
    return '';
  }

  construct(_indent: string, _type: IType): string {
    return '';
  }

  bumper(indent: string) {
    return indent + this.indentStr;
  }

  describeProperty(property: IProperty) {
    return `${property.description}${property.readOnly ? ' (read-only)' : ''}`;
  }

  sdkFileName(baseFileName: string) {
    return this.fileName(`${this.sdkPath}/${this.apiVersion}/${baseFileName}`);
  }

  fileName(base: string) {
    return `${this.codePath}${this.packagePath}/${base}${this.fileExtension}`;
  }

  comment(indent: string, description: string) {
    if (this.noComment) return '';
    return commentBlock(description, indent, this.commentStr);
  }

  commentHeader(
    indent: string,
    text: string | undefined,
    _commentStr?: string
  ) {
    if (this.noComment) return '';
    return text ? `${this.comment(indent, text)}\n` : '';
  }

  declareParameters(indent: string, method: IMethod) {
    const params = method.allParams;
    const items: string[] = [];
    if (params)
      params.forEach((p) =>
        items.push(this.declareParameter(indent, method, p))
      );
    return items.join(this.paramDelimiter);
  }

  declareConstructorArg(indent: string, property: IProperty) {
    return `${indent}${property.name}${
      property.nullable ? ' = ' + this.nullStr : ''
    }`;
  }

  it(value: string) {
    return this.itself ? `${this.itself}.${value}` : value;
  }

  typeProperties(type: IType) {
    return Object.values(type.properties);
  }

  declareType(indent: string, type: IType) {
    const bump = this.bumper(indent);
    const props: string[] = [];
    let propertyValues = '';
    try {
      if (type instanceof EnumType) {
        const num = type as EnumType;
        num.values.forEach((value) =>
          props.push(this.declareEnumValue(bump, value))
        );
        propertyValues = props.join(this.enumDelimiter);
      } else {
        this.typeProperties(type).forEach((prop) =>
          props.push(this.declareProperty(bump, prop))
        );
        propertyValues = props.join(this.propDelimiter);
      }
    } catch {
      throw new Error(JSON.stringify(type, null, 2));
    }
    return (
      this.typeSignature(indent, type) +
      propertyValues +
      this.construct(indent, type) +
      `${this.endTypeStr ? indent : ''}${this.endTypeStr}`
    );
  }

  argGroup(indent: string, args: Arg[], prefix?: string) {
    prefix = prefix || '';
    return args && args.length !== 0
      ? `${indent}[${prefix}${args.join(this.argDelimiter + prefix)}]`
      : this.nullStr;
  }

  argList(indent: string, args: Arg[], prefix?: string) {
    prefix = prefix || '';
    return args && args.length !== 0
      ? `${indent}${prefix}${args.join(this.argDelimiter + prefix)}`
      : this.nullStr;
  }

  // this is a builder function to produce arguments with optional null place holders but no extra required optional arguments
  argFill(current: string, args: string) {
    if (!current && args.trim() === this.nullStr) {
      // Don't append trailing optional arguments if none have been set yet
      return '';
    }
    return `${args}${current ? this.argDelimiter : ''}${current}`;
  }

  httpPath(path: string, _prefix?: string) {
    return path;
  }

  // build the http argument list from back to front, so trailing undefined arguments
  // can be omitted. Path arguments are resolved as part of the path parameter to general
  // purpose API method call
  // e.g.
  //   {queryArgs...}, bodyArg, {headerArgs...}, {cookieArgs...}
  //   {queryArgs...}, null, null, {cookieArgs...}
  //   null, bodyArg
  //   {queryArgs...}
  httpArgs(indent: string, method: IMethod) {
    let result = this.argFill('', this.argGroup(indent, method.cookieArgs));
    result = this.argFill(result, this.argGroup(indent, method.headerArgs));
    result = this.argFill(
      result,
      method.bodyArg ? method.bodyArg : this.nullStr
    );
    result = this.argFill(result, this.argGroup(indent, method.queryArgs));
    return result;
  }

  errorResponses(_indent: string, method: IMethod) {
    const results: string[] = method.errorResponses.map(
      (r) => `${r.type.name}`
    );
    return results.join(', ');
  }

  httpCall(indent: string, method: IMethod) {
    const bump = indent + this.indentStr;
    const args = this.httpArgs(bump, method);
    const errors = `(${this.errorResponses(indent, method)})`;
    return `${indent}return ${this.it(
      this.transport
    )}.${method.httpMethod.toLowerCase()}(${errors}, "${method.endpoint}"${
      args ? ', ' + args : ''
    })`;
  }

  streamCall(_indent: string, _method: IMethod) {
    return '';
  }

  useRequest(method: IMethod) {
    if (this.useNamedParameters) return false;
    return method.eligibleForRequestType();
  }

  // Looks up or dynamically creates the request type for this method based
  // on rules for creating request types at the IApiModel implementation level
  // If no request type is required, no request type is created or referenced
  requestTypeName(method: IMethod): string {
<<<<<<< HEAD
    if (!this.useRequest(method)) return ''
    const request = this.api.getRequestType(method)
    // PB: determines if there is a request object vs flat list
    if (!request) return ''
    request.refCount++
    method.addType(this.api, request)
    return request.name
=======
    if (!this.useRequest(method)) return '';
    const request = this.api.getRequestType(method);
    if (!request) return '';
    request.refCount++;
    method.addType(this.api, request);
    return request.name;
>>>>>>> 13f209c2
  }

  // Looks up or dynamically creates the writeable type for this method based
  // on rules for creating writable types at the IApiModel implementation level
  // If no writeable type is required, no writeable type is created or referenced
  writeableType(type: IType, method?: IMethod): IType | undefined {
    if (!type) return undefined;
    const writer = this.api.mayGetWriteableType(type);
    if (!writer) return undefined;
    writer.refCount++;
    if (method) method.addType(this.api, writer);
    return writer;
  }

  typeNames(_countError = true) {
    const items: string[] = [];
    if (!this.api) return items;
    Object.values(this.api.types)
      .filter((type) => type.refCount > 0 && !type.intrinsic)
      .forEach((type) => items.push(type.name));
    return items;
  }

  /**
   * Gets the type mapping to use for generation
   *
   * Also tracks refCounts for the type for generators that need explicit type imports
   *
   * @param type to map for generation
   */
  typeMap(type: IType): IMappedType {
    type.refCount++; // increment refcount
    return { default: this.nullStr || '', name: type.name || '' };
  }
}<|MERGE_RESOLUTION|>--- conflicted
+++ resolved
@@ -235,7 +235,7 @@
   useNamedArguments: boolean;
 
   /** Mainly for TypeScript SDK tree-shaking support. True produces slices.ext */
-  useSlices: boolean
+  useSlices: boolean;
 
   /** Mainly for TypeScript SDK tree-shaking support. True produces funcs.ext */
   useFunctions: boolean;
@@ -404,7 +404,7 @@
    * standard code to insert at the top of the generated "hooks" file(s)
    * @param indent code indentation
    */
-  hooksPrologue(indent: string): string
+  hooksPrologue(indent: string): string;
 
   /**
    * standard code to insert at the top of the generated "methodsInterface" file(s)
@@ -428,7 +428,7 @@
    * standard code to append to the bottom of the generated "hooks" file(s)
    * @param indent code indentation
    */
-  hooksEpilogue(indent: string): string
+  hooksEpilogue(indent: string): string;
 
   /**
    * standard code to insert at the top of the generated "streams" file(s)
@@ -639,7 +639,7 @@
    * @param method structure of method to declare
    * @returns the declaration code for the hooks and slice
    */
-  declareHook(indent: string, method: IMethod): string
+  declareHook(indent: string, method: IMethod): string;
 
   /**
    * generates the method's interface declaration
@@ -755,27 +755,6 @@
 }
 
 export abstract class CodeGen implements ICodeGen {
-<<<<<<< HEAD
-  willItStream = false
-  anyString = false
-  codePath = './'
-  packagePath = 'looker'
-  sdkPath = 'sdk'
-  packageName = 'LookerSDK'
-  environmentPrefix = this.packageName.toUpperCase()
-  itself = ''
-  fileExtension = '.code'
-  argDelimiter = ', '
-  paramDelimiter = ',\n'
-  propDelimiter = '\n'
-  enumDelimiter = ',\n'
-  codeQuote = `'`
-  useNamedParameters = true
-  useNamedArguments = true
-  useFunctions = false
-  useSlices = false
-  useInterfaces = false
-=======
   willItStream = false;
   anyString = false;
   codePath = './';
@@ -793,8 +772,8 @@
   useNamedParameters = true;
   useNamedArguments = true;
   useFunctions = false;
+  useSlices = false;
   useInterfaces = false;
->>>>>>> 13f209c2
 
   // makeTheCall definitions
   argSetSep = ': ';
@@ -865,11 +844,11 @@
   }
 
   hooksPrologue(_indent: string): string {
-    return ''
+    return '';
   }
 
   hooksEpilogue(_indent: string): string {
-    return ''
+    return '';
   }
 
   interfacesPrologue(_indent: string): string {
@@ -941,7 +920,7 @@
   }
 
   declareHook(_indent: string, _method: IMethod): string {
-    return ''
+    return '';
   }
 
   declareInterface(_indent: string, _method: IMethod): string {
@@ -1352,22 +1331,13 @@
   // on rules for creating request types at the IApiModel implementation level
   // If no request type is required, no request type is created or referenced
   requestTypeName(method: IMethod): string {
-<<<<<<< HEAD
-    if (!this.useRequest(method)) return ''
-    const request = this.api.getRequestType(method)
-    // PB: determines if there is a request object vs flat list
-    if (!request) return ''
-    request.refCount++
-    method.addType(this.api, request)
-    return request.name
-=======
     if (!this.useRequest(method)) return '';
     const request = this.api.getRequestType(method);
+    // PB: determines if there is a request object vs flat list
     if (!request) return '';
     request.refCount++;
     method.addType(this.api, request);
     return request.name;
->>>>>>> 13f209c2
   }
 
   // Looks up or dynamically creates the writeable type for this method based
