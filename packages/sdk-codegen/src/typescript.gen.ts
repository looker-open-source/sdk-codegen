--- conflicted
+++ resolved
@@ -24,7 +24,7 @@
 
  */
 
-import cond from 'lodash/fp/cond'
+import cond from 'lodash/fp/cond';
 import type {
   Arg,
   ArgValues,
@@ -32,24 +32,17 @@
   IParameter,
   IProperty,
   IType,
-<<<<<<< HEAD
-} from './sdkModels'
+} from './sdkModels';
 import {
+  EnumType,
   camelCase,
-  titleCase,
   describeParam,
-  EnumType,
   isSpecialName,
   strBody,
-} from './sdkModels'
-import type { CodeAssignment, IMappedType } from './codeGen'
-import { CodeGen, commentBlock } from './codeGen'
-=======
+  titleCase,
 } from './sdkModels';
-import { EnumType, describeParam, isSpecialName, strBody } from './sdkModels';
 import type { CodeAssignment, IMappedType } from './codeGen';
 import { CodeGen, commentBlock } from './codeGen';
->>>>>>> 13f209c2
 
 /**
  * TypeScript code generator
@@ -62,28 +55,8 @@
   /**
    * special case for TypeScript output path due to mono repository
    */
-<<<<<<< HEAD
-  useFunctions = true
-  useSlices = true
-  useInterfaces = true
-  packagePath = 'sdk/src'
-  itself = 'this'
-  fileExtension = '.ts'
-  commentStr = '// '
-  nullStr = 'null'
-  transport = 'transport'
-
-  argDelimiter = ', '
-  paramDelimiter = ',\n'
-  propDelimiter = '\n'
-
-  indentStr = '  '
-  endTypeStr = '\n}'
-  willItStream = true
-  useNamedParameters = false
-  useNamedArguments = false
-=======
   useFunctions = true;
+  useSlices = true;
   useInterfaces = true;
   packagePath = 'sdk/src';
   itself = 'this';
@@ -101,7 +74,6 @@
   willItStream = true;
   useNamedParameters = false;
   useNamedArguments = false;
->>>>>>> 13f209c2
   /** Track special imports of sdk-rtl */
   rtlNeeds = new Set<string>();
 
@@ -179,11 +151,11 @@
  *
  */
  
-`
+`;
   }
 
   hooksEpilogue(_indent: string) {
-    return ''
+    return '';
   }
 
   functionsPrologue(_indent: string) {
@@ -516,83 +488,83 @@
 
   sdkSliceFactory(method: IMethod) {
     const testExp = (regex: RegExp) => (method: IMethod) =>
-      regex.test(method.name)
+      regex.test(method.name);
     return cond([
       [testExp(/^all_/), () => 'createReadAllDataSlice'],
       [testExp(/^create_/), () => 'createCreateDataSlice'],
       [testExp(/^delete_/), () => 'createDeleteDataSlice'],
       [testExp(/^update_/), () => 'createUpdateDataSlice'],
       [() => true, () => 'createReadDataSlice'],
-    ])(method)
+    ])(method);
   }
 
   customHeaderComment(term: string, method: IMethod, params: string[] = []) {
-    if (this.noComment) return ''
-    const lines: string[] = []
-
-    lines.push(`${method.description?.trim() || method.name} ${term}`)
-    lines.push('')
-
-    const resultType = this.typeMap(method.type).name
-    lines.push(`${method.httpMethod} ${method.endpoint} -> ${resultType}`)
-    lines.push('')
+    if (this.noComment) return '';
+    const lines: string[] = [];
+
+    lines.push(`${method.description?.trim() || method.name} ${term}`);
+    lines.push('');
+
+    const resultType = this.typeMap(method.type).name;
+    lines.push(`${method.httpMethod} ${method.endpoint} -> ${resultType}`);
+    lines.push('');
 
     if (method.deprecated) {
-      lines.push('@deprecated')
-      lines.push('')
-    }
-
-    params.forEach((p) => lines.push(`@param ${p}`))
-
-    const args = method.allParams
+      lines.push('@deprecated');
+      lines.push('');
+    }
+
+    params.forEach((p) => lines.push(`@param ${p}`));
+
+    const args = method.allParams;
     if (args.length) {
-      let requestType = this.requestTypeName(method)
+      let requestType = this.requestTypeName(method);
 
       if (requestType) {
         requestType =
           method.httpMethod === 'PATCH'
             ? `Partial<I${requestType}>`
-            : `I${requestType}`
+            : `I${requestType}`;
         lines.push(
           `@param request composed interface "${requestType}" for complex method parameters`
-        )
+        );
       } else {
         args.forEach((p) =>
           lines.push(this.paramComment(p, this.paramMappedType(p, method)))
-        )
+        );
       }
     }
-    lines.push('@param options one-time API call overrides')
-    lines.push('')
-
-    return lines.join('\n')
+    lines.push('@param options one-time API call overrides');
+    lines.push('');
+
+    return lines.join('\n');
   }
 
   hookSignature(indent: string, method: IMethod): string {
-    let fragment: string
-    const bump = this.bumper(indent)
-    const requestType = this.requestTypeName(method)
-    const params: string[] = []
-    const headComment = this.customHeaderComment('hook', method)
+    let fragment: string;
+    const bump = this.bumper(indent);
+    const requestType = this.requestTypeName(method);
+    const params: string[] = [];
+    const headComment = this.customHeaderComment('hook', method);
 
     if (requestType) {
       fragment =
         method.httpMethod === 'PATCH'
           ? `request: Partial<I${requestType}>`
-          : `request: I${requestType}`
-      params.push(fragment)
-      fragment = params.join('; ')
+          : `request: I${requestType}`;
+      params.push(fragment);
+      fragment = params.join('; ');
     } else {
-      const args = method.allParams
+      const args = method.allParams;
       if (args && args.length > 0)
         args.forEach((p) => {
-          params.push(this.declareParameter('', method, p))
-        })
-      fragment = params.length > 0 ? `${params.join('; ')}` : ''
-    }
-    const mapped = this.typeMap(method.type)
-    const dataType = `${mapped.name},`
-    const hookName = this.sdkSliceFactory(method) + 'Hooks'
+          params.push(this.declareParameter('', method, p));
+        });
+      fragment = params.length > 0 ? `${params.join('; ')}` : '';
+    }
+    const mapped = this.typeMap(method.type);
+    const dataType = `${mapped.name},`;
+    const hookName = this.sdkSliceFactory(method) + 'Hooks';
 
     return `
 ${this.commentHeader(indent, headComment)}
@@ -602,48 +574,48 @@
       fragment ? ';' : ''
     } options?: Partial<ITransportSettings> }
 ${indent}>(${camelCase(method.name)}Slice)
-`
+`;
   }
 
   defaultSliceValue(type: IMappedType): string {
-    if (type.default) return type.default
-    if (type.name === 'string') return `''`
-    if (type.name === 'void') return 'undefined'
-    return `{} as ${type.name}`
+    if (type.default) return type.default;
+    if (type.name === 'string') return `''`;
+    if (type.name === 'void') return 'undefined';
+    return `{} as ${type.name}`;
   }
 
   sliceSignature(indent: string, method: IMethod): string {
-    let fragment: string
-    const bump = this.bumper(indent)
-    const requestType = this.requestTypeName(method)
-    const params: string[] = []
-
-    const headComment = this.customHeaderComment('custom slice', method)
-    const args = method.allParams // get the params in signature order
-    let argNames = args.map((p) => p.name)
+    let fragment: string;
+    const bump = this.bumper(indent);
+    const requestType = this.requestTypeName(method);
+    const params: string[] = [];
+
+    const headComment = this.customHeaderComment('custom slice', method);
+    const args = method.allParams; // get the params in signature order
+    let argNames = args.map((p) => p.name);
 
     if (requestType) {
       fragment =
         method.httpMethod === 'PATCH'
           ? `request: Partial<I${requestType}>`
-          : `request: I${requestType}`
-      params.push(fragment)
-      fragment = params.join('; ')
-      argNames = ['request']
+          : `request: I${requestType}`;
+      params.push(fragment);
+      fragment = params.join('; ');
+      argNames = ['request'];
     } else {
       if (args && args.length > 0)
         args.forEach((p) => {
-          params.push(this.declareParameter('', method, p))
-        })
-      fragment = params.length > 0 ? `${params.join('; ')}` : ''
-    }
-    const mapped = this.typeMap(method.type)
-    const dataType = `${mapped.name}`
-    const defaultValue = this.defaultSliceValue(mapped)
-
-    const sliceName = this.sdkSliceFactory(method)
+          params.push(this.declareParameter('', method, p));
+        });
+      fragment = params.length > 0 ? `${params.join('; ')}` : '';
+    }
+    const mapped = this.typeMap(method.type);
+    const dataType = `${mapped.name}`;
+    const defaultValue = this.defaultSliceValue(mapped);
+
+    const sliceName = this.sdkSliceFactory(method);
     const sliceParams =
-      argNames.length > 0 ? `params.${argNames.join(', params.')}, ` : ''
+      argNames.length > 0 ? `params.${argNames.join(', params.')}, ` : '';
 
     return `
 ${this.commentHeader(indent, headComment)}
@@ -658,15 +630,18 @@
       method.name
     }(sdk, ${sliceParams}params.options)),
 ${bump}defaultValue: ${defaultValue},
-${indent}})`
+${indent}})`;
   }
 
   declareSlice(indent: string, method: IMethod): string {
-    return this.sliceSignature(indent, method)
+    return this.sliceSignature(indent, method);
   }
 
   declareHook(_indent: string, method: IMethod): string {
-    return `${this.declareSlice('', method)}\n${this.hookSignature('', method)}`
+    return `${this.declareSlice('', method)}\n${this.hookSignature(
+      '',
+      method
+    )}`;
   }
 
   functionSignature(indent: string, method: IMethod): string {
