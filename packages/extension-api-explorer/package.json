{
  "name": "@looker/extension-api-explorer",
  "version": "21.20.1",
  "description": "Looker API Explorer extension",
  "main": "dist/bundle.js",
  "sideEffects": false,
  "license": "MIT",
  "private": true,
  "homepage": "https://github.com/looker-open-source/sdk-codegen/tree/main/packages/extension-api-explorer",
  "scripts": {
    "analyze": "export ANALYZE_MODE=static && yarn bundle",
    "bundle": "tsc && webpack --config webpack.prod.config.js",
    "deploy": "bin/deploy",
    "develop": "webpack serve --hot --disable-host-check --port 8080 --https --config webpack.dev.config.js",
    "watch": "yarn lerna exec --scope @looker/extension-api-explorer --stream 'BABEL_ENV=build babel src --root-mode upward --out-dir lib/esm --source-maps --extensions .ts,.tsx --no-comments --watch'"
  },
  "dependencies": {
    "@looker/api-explorer": "^0.9.26",
    "@looker/components": "^2.8.1",
<<<<<<< HEAD
    "@looker/extension-sdk": "^21.20.0",
    "@looker/extension-sdk-react": "^21.20.0",
    "@looker/extension-utils": "^0.1.3",
=======
    "@looker/extension-sdk": "^21.20.1",
    "@looker/extension-sdk-react": "^21.20.1",
>>>>>>> 49614f5a
    "@looker/icons": "^1.5.3",
    "@looker/run-it": "^0.9.26",
    "@looker/sdk": "^21.20.1",
    "@looker/sdk-codegen": "^21.3.1",
    "@styled-icons/material": "^10.28.0",
    "@styled-icons/material-outlined": "^10.28.0",
    "@styled-icons/material-rounded": "^10.28.0",
    "lodash": "^4.17.21",
    "path-browserify": "^1.0.1",
    "process": "^0.11.10",
    "react": "^16.13.1",
    "react-dom": "^16.13.1",
    "react-redux": "^7.2.3",
    "react-router-dom": "^5.2.0",
    "redux": "^4.0.5"
  },
  "devDependencies": {
    "@types/lodash": "^4.14.178",
    "@types/redux": "^3.6.0",
    "webpack-bundle-analyzer": "^4.2.0",
    "webpack-cli": "^4.6.0",
    "webpack-dev-server": "^3.11.2",
    "webpack-merge": "^5.7.3"
  }
}<|MERGE_RESOLUTION|>--- conflicted
+++ resolved
@@ -17,14 +17,9 @@
   "dependencies": {
     "@looker/api-explorer": "^0.9.26",
     "@looker/components": "^2.8.1",
-<<<<<<< HEAD
-    "@looker/extension-sdk": "^21.20.0",
-    "@looker/extension-sdk-react": "^21.20.0",
-    "@looker/extension-utils": "^0.1.3",
-=======
     "@looker/extension-sdk": "^21.20.1",
     "@looker/extension-sdk-react": "^21.20.1",
->>>>>>> 49614f5a
+    "@looker/extension-utils": "^0.1.3",
     "@looker/icons": "^1.5.3",
     "@looker/run-it": "^0.9.26",
     "@looker/sdk": "^21.20.1",
