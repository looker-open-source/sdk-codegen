--- conflicted
+++ resolved
@@ -14,15 +14,9 @@
   },
   "dependencies": {
     "@looker/api-explorer": "^0.1.4-alpha.4",
-<<<<<<< HEAD
     "@looker/extension-sdk": "^0.12.4",
     "@looker/extension-sdk-react": "^0.6.5",
-    "@looker/run-it": "^0.1.4-alpha.0",
-=======
-    "@looker/extension-sdk": "^0.10.0",
-    "@looker/extension-sdk-react": "^0.6.0",
     "@looker/run-it": "^0.1.4-alpha.4",
->>>>>>> 99828c0c
     "@looker/sdk": "^0.3.7-beta.4",
     "react": "^16.13.1",
     "react-dom": "^16.13.1",
