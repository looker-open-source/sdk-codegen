/*

 MIT License

 Copyright (c) 2021 Looker Data Sciences, Inc.

 Permission is hereby granted, free of charge, to any person obtaining a copy
 of this software and associated documentation files (the "Software"), to deal
 in the Software without restriction, including without limitation the rights
 to use, copy, modify, merge, publish, distribute, sublicense, and/or sell
 copies of the Software, and to permit persons to whom the Software is
 furnished to do so, subject to the following conditions:

 The above copyright notice and this permission notice shall be included in all
 copies or substantial portions of the Software.

 THE SOFTWARE IS PROVIDED "AS IS", WITHOUT WARRANTY OF ANY KIND, EXPRESS OR
 IMPLIED, INCLUDING BUT NOT LIMITED TO THE WARRANTIES OF MERCHANTABILITY,
 FITNESS FOR A PARTICULAR PURPOSE AND NONINFRINGEMENT. IN NO EVENT SHALL THE
 AUTHORS OR COPYRIGHT HOLDERS BE LIABLE FOR ANY CLAIM, DAMAGES OR OTHER
 LIABILITY, WHETHER IN AN ACTION OF CONTRACT, TORT OR OTHERWISE, ARISING FROM,
 OUT OF OR IN CONNECTION WITH THE SOFTWARE OR THE USE OR OTHER DEALINGS IN THE
 SOFTWARE.

 */

import React, { FC, useContext, useEffect, useState } from 'react'
import { IStorageValue, RunItProvider, RunItConfigurator } from '@looker/run-it'
import { useRouteMatch } from 'react-router-dom'
import {
  ExtensionContext,
  ExtensionContextData,
} from '@looker/extension-sdk-react'
import {
  ApiModel,
  getSpecsFromVersions,
  SpecItem,
  SpecList,
  upgradeSpecObject,
} from '@looker/sdk-codegen'
import { Looker31SDK, Looker40SDK } from '@looker/sdk'
import ApiExplorer from '@looker/api-explorer/src/ApiExplorer'
import { getExtensionSDK } from '@looker/extension-sdk'
import { configureStore } from '@looker/api-explorer/src/state'
import { Provider } from 'react-redux'
import { Loader } from '@looker/api-explorer/src/components'
import { ExtensionEnvAdaptor } from './utils'

class ExtensionConfigurator implements RunItConfigurator {
  storage: Record<string, string> = {}
  getStorage(key: string, defaultValue = ''): IStorageValue {
    const value = this.storage[key]
    if (value) {
      return {
        location: 'session',
        value,
      }
    }
    return {
      location: 'session',
      value: defaultValue,
    }
  }

  setStorage(key: string, value: string): string {
    this.storage[key] = value
    return value
  }

  removeStorage(key: string) {
    delete this.storage[key]
  }
}

const configurator = new ExtensionConfigurator()
const store = configureStore()

export const ExtensionApiExplorer: FC = () => {
  const match = useRouteMatch<{ specKey: string }>(`/:specKey`)
  const extensionContext = useContext<ExtensionContextData>(ExtensionContext)
  const [specs, setSpecs] = useState<SpecList>()

  let sdk: Looker31SDK | Looker40SDK
  if (match?.params.specKey === '3.1') {
    sdk = extensionContext.core31SDK
  } else {
    sdk = extensionContext.core40SDK
  }

  /**
   * fetch and compile an API specification to an ApiModel
   *
   * @param spec to fetch and compile
   */
  async function extFetch(spec: SpecItem) {
    if (!spec.specURL) return undefined
    const sdk = extensionContext.core40SDK
    const [version, name] = spec.specURL.split('/').slice(-2)
    const content = await sdk.ok(sdk.api_spec(version, name))
<<<<<<< HEAD
    let json = typeof content === 'string' ? JSON.parse(content) : content
=======
    // TODO switch this to just call const api = ApiModel.fromString(content) now
    // TODO I think we can remove this this crazy step now that the api_spec endpoint is cleaner
    let json
    if (typeof content === 'string') {
      json = JSON.parse(content)
    } else {
      json = content
    }
>>>>>>> 151cd125
    json = upgradeSpecObject(json)
    const api = ApiModel.fromJson(json)
    return api
  }

  useEffect(() => {
    /** Load Looker /versions information and retrieve all supported specs */
    async function loadSpecs() {
      const versions = await sdk.ok(sdk.versions())
      const result = await getSpecsFromVersions(versions, (spec: SpecItem) =>
        extFetch(spec)
      )
      setSpecs(result)
    }

    if (sdk && !specs) loadSpecs().catch((err) => console.error(err))
  }, [specs, sdk])

  const extensionEnvAdaptor = new ExtensionEnvAdaptor(getExtensionSDK())

  return (
    <Provider store={store}>
      <RunItProvider sdk={sdk} configurator={configurator} basePath="">
        <>
          {specs ? (
            <ApiExplorer specs={specs} envAdaptor={extensionEnvAdaptor} />
          ) : (
            <Loader themeOverrides={extensionEnvAdaptor.themeOverrides()} />
          )}
        </>
      </RunItProvider>
    </Provider>
  )
}<|MERGE_RESOLUTION|>--- conflicted
+++ resolved
@@ -43,8 +43,8 @@
 import { getExtensionSDK } from '@looker/extension-sdk'
 import { configureStore } from '@looker/api-explorer/src/state'
 import { Provider } from 'react-redux'
-import { Loader } from '@looker/api-explorer/src/components'
 import { ExtensionEnvAdaptor } from './utils'
+import { Loader } from './Loader'
 
 class ExtensionConfigurator implements RunItConfigurator {
   storage: Record<string, string> = {}
@@ -97,18 +97,12 @@
     const sdk = extensionContext.core40SDK
     const [version, name] = spec.specURL.split('/').slice(-2)
     const content = await sdk.ok(sdk.api_spec(version, name))
-<<<<<<< HEAD
-    let json = typeof content === 'string' ? JSON.parse(content) : content
-=======
-    // TODO switch this to just call const api = ApiModel.fromString(content) now
-    // TODO I think we can remove this this crazy step now that the api_spec endpoint is cleaner
     let json
     if (typeof content === 'string') {
       json = JSON.parse(content)
     } else {
       json = content
     }
->>>>>>> 151cd125
     json = upgradeSpecObject(json)
     const api = ApiModel.fromJson(json)
     return api
