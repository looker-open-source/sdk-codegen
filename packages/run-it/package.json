--- conflicted
+++ resolved
@@ -53,12 +53,8 @@
     "@looker/sdk": "^21.4.1",
     "@looker/sdk-codegen": "^21.0.12",
     "@looker/sdk-codegen-utils": "^21.0.11",
-<<<<<<< HEAD
-    "@looker/sdk-rtl": "^21.0.11",
     "@looker/code-display": "^0.0.1",
-=======
     "@looker/sdk-rtl": "^21.0.12",
->>>>>>> c832d980
     "@types/readable-stream": "^2.3.5",
     "lodash": "^4.17.19",
     "papaparse": "^5.3.0",
