--- conflicted
+++ resolved
@@ -39,12 +39,8 @@
     "typescript": "3.8.2"
   },
   "dependencies": {
-<<<<<<< HEAD
-    "@looker/components": "^0.9.5",
-=======
     "@looker/components": "^0.9.6",
     "@looker/design-tokens": "^0.9.6",
->>>>>>> 9c9c6dae
     "@looker/sdk": "^0.3.3-alpha.0",
     "@looker/sdk-codegen": "^0.1.2-alpha.18+551e4fe",
     "@looker/sdk-codegen-utils": "^0.1.0-alpha.2",
