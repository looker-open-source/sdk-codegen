--- conflicted
+++ resolved
@@ -30,7 +30,7 @@
 import { ComponentsProvider } from '@looker/components'
 import { hot } from 'react-hot-loader/root'
 import { Hackathon } from './Hackathon'
-<<<<<<< HEAD
+import { configureStore } from './reducers/projects/store'
 
 interface AppProps {
   sheetId: string
@@ -40,28 +40,15 @@
 export const App: FC<AppProps> = hot(({ sheetId, accessTokenServerUrl }) => {
   if (!accessTokenServerUrl) accessTokenServerUrl = 'http://localhost:8081'
   return (
-    <ExtensionProvider>
-      <ComponentsProvider>
-        <Hackathon
-          sheetId={sheetId}
-          accessTokenServerUrl={accessTokenServerUrl}
-        />
-      </ComponentsProvider>
-    </ExtensionProvider>
+    <Provider store={configureStore()}>
+      <ExtensionProvider>
+        <ComponentsProvider>
+          <Hackathon
+            sheetId={sheetId}
+            accessTokenServerUrl={accessTokenServerUrl}
+          />
+        </ComponentsProvider>
+      </ExtensionProvider>
+    </Provider>
   )
-})
-=======
-import { configureStore } from './reducers/projects/store'
-
-interface AppProps {}
-
-export const App: FC<AppProps> = hot(() => (
-  <Provider store={configureStore()}>
-    <ExtensionProvider>
-      <ComponentsProvider>
-        <Hackathon />
-      </ComponentsProvider>
-    </ExtensionProvider>
-  </Provider>
-))
->>>>>>> 0e94d000
+})