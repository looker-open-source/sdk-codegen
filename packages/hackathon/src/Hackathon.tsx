--- conflicted
+++ resolved
@@ -30,18 +30,12 @@
   ExtensionContext,
   ExtensionContextData,
 } from '@looker/extension-sdk-react'
-<<<<<<< HEAD
 import { DefaultSettings } from '@looker/sdk-rtl/lib/browser'
 import { SheetData } from './models/SheetData'
-=======
-// import { ProjectsScene } from './scenes'
->>>>>>> 0e94d000
 import { HomeScene } from './scenes/HomeScene/HomeScene'
 import { ExtensionProxyTransport } from './authToken/extensionProxyTransport'
 import { GAuthSession } from './authToken/gAuthSession'
 
-// TODO sheetData will NOT be passed down as a property
-<<<<<<< HEAD
 interface HackathonProps {
   sheetId: string
   accessTokenServerUrl?: string
@@ -51,16 +45,11 @@
   sheetId,
   accessTokenServerUrl = 'http://localhost:8081',
 }) => {
-=======
-interface HackathonProps {}
-
-export const Hackathon: FC<HackathonProps> = () => {
   // TODO the extensionSDK will be passed to wholly sheets which will do a
   // bunch of setup
   // 1. verify user attributes have been defined
   // 2. Get an access token from the access token server
   // 3. Get the sheets data.
->>>>>>> 0e94d000
   const { extensionSDK } = useContext<ExtensionContextData>(ExtensionContext)
   const options = {
     ...DefaultSettings(),
