--- conflicted
+++ resolved
@@ -51,12 +51,7 @@
           </Heading>
           <Paragraph>
             <ExtMarkdown
-<<<<<<< HEAD
               source={`### Our [Hackathon FAQ](https://community.looker.com/hackathome-2021-1026/hackathome-2021-attendee-faq-28429) contains all event details!
-*Change your [account](https://hack.looker.com/account) timezone to display times in your timezone.*${MARKDOWN_LINEBREAK}
-*Change your [account](https://hack.looker.com/account) locale to ${'`ja_JP`'} to display the agenda in Japanese.*`}
-=======
-              source={`### Our [Hackathon FAQ](https://community.looker.com/hackathome-2021-1026/hackathome-2021-attendee-faq-28429) contains all event details! 
 *Change your [account](https://hack.looker.com/account) timezone to display times in your timezone*${MARKDOWN_LINEBREAK}
 *Change your [account](https://hack.looker.com/account) locale to ${'`ja_JP`'} to display agenda in Japanese.*${MARKDOWN_LINEBREAK}
 ${MARKDOWN_LINEBREAK}${MARKDOWN_LINEBREAK}
@@ -64,7 +59,6 @@
 現地時間が表示されるため、[アカウント](https://hack.looker.com/account)の「タイムゾーン」を設定できます。${MARKDOWN_LINEBREAK}
 アジェンダが日本語で表示されるため、[アカウント](https://hack.looker.com/account)の「Locale」は「ja_JP」に指定できます。
 `}
->>>>>>> 3defa5bb
             />
           </Paragraph>
         </Span>
