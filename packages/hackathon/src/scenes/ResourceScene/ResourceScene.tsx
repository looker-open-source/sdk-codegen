--- conflicted
+++ resolved
@@ -26,11 +26,6 @@
 
 import React, { FC, useState } from 'react'
 import { useSelector } from 'react-redux'
-<<<<<<< HEAD
-
-// import { useHistory } from 'react-router-dom'
-=======
->>>>>>> ebc9331a
 import {
   Card,
   Grid,
@@ -41,19 +36,8 @@
   CardContent,
   ButtonItem,
 } from '@looker/components'
-<<<<<<< HEAD
-
 import { isLoadingState } from '../../data/common/selectors'
 import { Loading } from '../../components'
-// import { Routes } from '../../routes/AppRouter'
-// import {
-//   getCurrentHackathonState,
-//   getHackerState,
-// } from '../../data/hack_session/selectors'
-=======
-import { isLoadingState } from '../../data/common/selectors'
-import { Loading } from '../../components'
->>>>>>> ebc9331a
 
 interface ResourceSceneProps {}
 
@@ -481,54 +465,19 @@
           return filterValue.includes(resource.tag)
         })
 
-<<<<<<< HEAD
-  // const dispatch = useDispatch()
-  // useEffect(() => {
-  //   dispatch(currentProjectsRequest())
-  // }, [dispatch])
-  // const hacker = useSelector(getHackerState)
-  // const hackathon = useSelector(getCurrentHackathonState)
-  // const projects = useSelector(getCurrentProjectsState)
   const isLoading = useSelector(isLoadingState)
-  // const history = useHistory()
-
-  // const handleAdd = () => {
-  //   history.push(Routes.CREATE_PROJECT)
-  // }
-
-  // const handleLock = () => {
-  //   if (hackathon) dispatch(lockProjectsRequest(projects, hackathon, true))
-  // }
-
-  // const handleUnlock = () => {
-  //   if (hackathon) dispatch(lockProjectsRequest(projects, hackathon, false))
-  // }
-=======
-  const isLoading = useSelector(isLoadingState)
->>>>>>> ebc9331a
 
   return (
     <>
       <Loading loading={isLoading} message={'Fetching projects...'} />
       {!isLoading && resources && (
         <>
-<<<<<<< HEAD
-          {/* <Card raised height="70vh" width="80vw"> */}
-          <Heading as="h4" fontWeight="bold" px="25">
-            Select a technology:
-          </Heading>
-          <ButtonGroup
-            px="25"
-            paddingBottom="25"
-            paddingTop="5"
-=======
           <Heading as="h4" fontWeight="bold" px="medium">
             Select a technology:
           </Heading>
           <ButtonGroup
             px="medium"
             pt="small"
->>>>>>> ebc9331a
             value={filterValue}
             onChange={setFilterValue}
           >
@@ -541,12 +490,6 @@
             <ButtonItem value="devtool">Dev Tools</ButtonItem>
             <ButtonItem value="other">Other</ButtonItem>
           </ButtonGroup>
-<<<<<<< HEAD
-          {/* <Text pl="small">Current selection: {value.join(', ')}</Text> */}
-          <Grid padding="15px" columns={3}>
-            {selectedResources.map((resource, index) => (
-              <Link key={resource.link} href={resource.link} target="_blank">
-=======
           <Grid padding="medium" columns={3}>
             {selectedResources.map((_k, index) => (
               <Link
@@ -554,7 +497,6 @@
                 target="_blank"
                 key={index}
               >
->>>>>>> ebc9331a
                 <Card raised key={index} height="25vh">
                   <CardContent>
                     <Text
@@ -563,13 +505,6 @@
                       fontWeight="semiBold"
                       variant="subdued"
                     >
-<<<<<<< HEAD
-                      {resource.type} — {resource.tag}
-                    </Text>
-                    <Heading fontSize="xxxlarge">{resource.title}</Heading>
-                    <Heading as="h4" fontSize="small">
-                      {resource.content as string}
-=======
                       {selectedResources[index].type} —{' '}
                       {selectedResources[index].tag}
                     </Text>
@@ -578,7 +513,6 @@
                     </Heading>
                     <Heading as="h4" fontSize="small">
                       {selectedResources[index].content}
->>>>>>> ebc9331a
                     </Heading>
                   </CardContent>
                 </Card>
@@ -586,10 +520,6 @@
             ))}
           </Grid>
         </>
-<<<<<<< HEAD
-        // </Card>
-=======
->>>>>>> ebc9331a
       )}
     </>
   )
