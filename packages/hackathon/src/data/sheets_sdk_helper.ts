--- conflicted
+++ resolved
@@ -61,25 +61,6 @@
     const result = await data.refresh()
     return result.projects
   },
-<<<<<<< HEAD
-  saveProject: async (project: Project) => {
-    const data = await initSheetData()
-    const sheet = data.projects
-    const nextRow = sheet.nextRow
-    await data.sheetSDK.rowCreate('projects', nextRow, [
-      project._id,
-      project._updated,
-      project._user_id,
-      project._registration_id,
-      project.title,
-      project.description,
-      project.date_created,
-      project.project_type,
-      project.contestant,
-      project.locked,
-      project.technologies,
-    ])
-=======
   saveProject: async (
     hacker_id: string,
     projects: Projects,
@@ -95,7 +76,6 @@
   },
   deleteProject: async (projects: Projects, project: Project) => {
     await projects.delete(project)
->>>>>>> ef0a7fd1
   },
   getCurrentHackathon: async (): Promise<Hackathon> => {
     const data = await initSheetData()
