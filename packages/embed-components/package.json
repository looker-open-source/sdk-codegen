--- conflicted
+++ resolved
@@ -35,13 +35,8 @@
   "homepage": "https://github.com/looker-open-source/sdk-codegen/tree/master/packages/embed-components",
   "devDependencies": {
     "redux-saga-tester": "^1.0.874",
-<<<<<<< HEAD
-    "@looker/sdk-node": "23.20.0",
+    "@looker/sdk-node": "23.20.1",
     "@testing-library/react": "^14.1.2",
-=======
-    "@looker/sdk-node": "23.20.1",
-    "@testing-library/react": "^11.2.7",
->>>>>>> bfdd7606
     "@looker/components-test-utils": "^1.5.27",
     "react-redux": "^7.2.9",
     "@types/react-redux": "^7.1.25",
