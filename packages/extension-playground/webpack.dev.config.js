/*

 MIT License

 Copyright (c) 2021 Looker Data Sciences, Inc.

 Permission is hereby granted, free of charge, to any person obtaining a copy
 of this software and associated documentation files (the "Software"), to deal
 in the Software without restriction, including without limitation the rights
 to use, copy, modify, merge, publish, distribute, sublicense, and/or sell
 copies of the Software, and to permit persons to whom the Software is
 furnished to do so, subject to the following conditions:

 The above copyright notice and this permission notice shall be included in all
 copies or substantial portions of the Software.

 THE SOFTWARE IS PROVIDED "AS IS", WITHOUT WARRANTY OF ANY KIND, EXPRESS OR
 IMPLIED, INCLUDING BUT NOT LIMITED TO THE WARRANTIES OF MERCHANTABILITY,
 FITNESS FOR A PARTICULAR PURPOSE AND NONINFRINGEMENT. IN NO EVENT SHALL THE
 AUTHORS OR COPYRIGHT HOLDERS BE LIABLE FOR ANY CLAIM, DAMAGES OR OTHER
 LIABILITY, WHETHER IN AN ACTION OF CONTRACT, TORT OR OTHERWISE, ARISING FROM,
 OUT OF OR IN CONNECTION WITH THE SOFTWARE OR THE USE OR OTHER DEALINGS IN THE
 SOFTWARE.

 */

const { merge } = require('webpack-merge')
const base = require('../../webpack.base.config')(__dirname)
const browser = require('../../webpack.browser.config')()

module.exports = merge(base, browser, {
  mode: 'development',
  devServer: {
<<<<<<< HEAD
    historyApiFallback: {
      disableDotRule: true,
    },
    publicPath: '/dist/',
=======
    historyApiFallback: true,
    devMiddleware: {
      publicPath: '/dist/',
    },
>>>>>>> 03f443d0
    headers: {
      'Access-Control-Allow-Origin': '*',
      'Access-Control-Allow-Methods': 'GET, POST, PUT, DELETE, PATCH, OPTIONS',
      'Access-Control-Allow-Headers':
        'X-Requested-With, content-type, Authorization',
    },
  },
})<|MERGE_RESOLUTION|>--- conflicted
+++ resolved
@@ -31,17 +31,10 @@
 module.exports = merge(base, browser, {
   mode: 'development',
   devServer: {
-<<<<<<< HEAD
-    historyApiFallback: {
-      disableDotRule: true,
-    },
-    publicPath: '/dist/',
-=======
     historyApiFallback: true,
     devMiddleware: {
       publicPath: '/dist/',
     },
->>>>>>> 03f443d0
     headers: {
       'Access-Control-Allow-Origin': '*',
       'Access-Control-Allow-Methods': 'GET, POST, PUT, DELETE, PATCH, OPTIONS',
