/*

 MIT License

 Copyright (c) 2021 Looker Data Sciences, Inc.

 Permission is hereby granted, free of charge, to any person obtaining a copy
 of this software and associated documentation files (the "Software"), to deal
 in the Software without restriction, including without limitation the rights
 to use, copy, modify, merge, publish, distribute, sublicense, and/or sell
 copies of the Software, and to permit persons to whom the Software is
 furnished to do so, subject to the following conditions:

 The above copyright notice and this permission notice shall be included in all
 copies or substantial portions of the Software.

 THE SOFTWARE IS PROVIDED "AS IS", WITHOUT WARRANTY OF ANY KIND, EXPRESS OR
 IMPLIED, INCLUDING BUT NOT LIMITED TO THE WARRANTIES OF MERCHANTABILITY,
 FITNESS FOR A PARTICULAR PURPOSE AND NONINFRINGEMENT. IN NO EVENT SHALL THE
 AUTHORS OR COPYRIGHT HOLDERS BE LIABLE FOR ANY CLAIM, DAMAGES OR OTHER
 LIABILITY, WHETHER IN AN ACTION OF CONTRACT, TORT OR OTHERWISE, ARISING FROM,
 OUT OF OR IN CONNECTION WITH THE SOFTWARE OR THE USE OR OTHER DEALINGS IN THE
 SOFTWARE.

 */
import React from 'react'
<<<<<<< HEAD
import { Looker40SDK } from '@looker/sdk'
import { ExtensionProvider2 } from '@looker/extension-sdk-react'
import { Playground } from './Playground'

export const App = () => (
  <ExtensionProvider2 type={Looker40SDK}>
    <Playground />
  </ExtensionProvider2>
=======
import { ExtensionProvider40 } from '@looker/extension-sdk-react'

import { Playground } from './Playground'

export const App = () => (
  <ExtensionProvider40>
    <Playground />
  </ExtensionProvider40>
>>>>>>> 425aee50
)<|MERGE_RESOLUTION|>--- conflicted
+++ resolved
@@ -24,16 +24,6 @@
 
  */
 import React from 'react'
-<<<<<<< HEAD
-import { Looker40SDK } from '@looker/sdk'
-import { ExtensionProvider2 } from '@looker/extension-sdk-react'
-import { Playground } from './Playground'
-
-export const App = () => (
-  <ExtensionProvider2 type={Looker40SDK}>
-    <Playground />
-  </ExtensionProvider2>
-=======
 import { ExtensionProvider40 } from '@looker/extension-sdk-react'
 
 import { Playground } from './Playground'
@@ -42,5 +32,4 @@
   <ExtensionProvider40>
     <Playground />
   </ExtensionProvider40>
->>>>>>> 425aee50
 )