--- conflicted
+++ resolved
@@ -23,14 +23,9 @@
  SOFTWARE.
 
  */
-<<<<<<< HEAD
-import React from 'react'
-import { ComponentsProvider, SpaceVertical, Text } from '@looker/components'
-=======
 import React, { useContext, useEffect, useState } from 'react'
 import { ComponentsProvider, SpaceVertical, Text } from '@looker/components'
 import { ExtensionContext40 } from '@looker/extension-sdk-react'
->>>>>>> 425aee50
 
 /**
  * Playground for testing extension SDK functionality.
@@ -56,12 +51,6 @@
 
   return (
     <ComponentsProvider>
-<<<<<<< HEAD
-      <SpaceVertical p="xxxxxlarge" width="100%" height="50vh" around>
-        <Text p="xxxxxlarge" fontSize="xxxxxlarge">
-          Welcome to the Playground
-        </Text>
-=======
       <SpaceVertical
         p="xxxxxlarge"
         width="100%"
@@ -75,7 +64,6 @@
         <Text p="xxxxxlarge" fontSize="xxxxxlarge">
           <Text fontSize="xxxxxlarge">{message}</Text>
         </Text>
->>>>>>> 425aee50
       </SpaceVertical>
     </ComponentsProvider>
   )
