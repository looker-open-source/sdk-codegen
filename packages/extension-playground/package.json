{
  "name": "@looker/extension-playground",
  "version": "1.0.6",
  "description": "Extension Playground",
  "main": "dist/bundle.js",
  "sideEffects": false,
  "license": "MIT",
  "private": true,
  "scripts": {
    "analyze": "export ANALYZE_MODE=static && yarn bundle",
    "bundle": "tsc && webpack --config webpack.prod.config.js",
    "develop": "webpack serve --hot --allowed-hosts all --port 8080 --https --config webpack.dev.config.js",
    "watch": "yarn lerna exec --scope @looker/extension-playground --stream 'BABEL_ENV=build babel src --root-mode upward --out-dir lib/esm --source-maps --extensions .ts,.tsx --no-comments --watch'"
  },
  "dependencies": {
<<<<<<< HEAD
    "@looker/extension-sdk": "^22.20.1",
    "@looker/extension-sdk-react": "^22.20.1",
    "@looker/sdk": "^22.20.1",
    "@looker/components": "^3.0.8",
    "@looker/components-providers": "1.5.26",
    "@looker/icons": "^1.5.3",
    "@styled-icons/material": "^10.28.0",
    "@styled-icons/material-outlined": "^10.28.0",
    "@styled-icons/material-rounded": "^10.28.0",
    "lodash": "^4.17.21",
    "react": "^16.13.1",
    "react-dom": "^16.13.1",
=======
    "@looker/extension-sdk": "^23.10.0",
    "@looker/extension-sdk-react": "^23.10.0",
    "@looker/sdk": "^23.10.0",
    "@looker/components": "^4.1.1",
    "@looker/icons": "^1.5.21",
    "@styled-icons/material": "^10.28.0",
    "@styled-icons/material-outlined": "^10.28.0",
    "@styled-icons/material-rounded": "^10.28.0",
    "react": "^16.14.0",
    "react-dom": "^16.14.0",
>>>>>>> 03f443d0
    "react-router-dom": "^5.2.0"
  },
  "devDependencies": {
    "@types/styled-system": "5.1.13",
    "webpack-bundle-analyzer": "^4.2.0",
    "webpack-cli": "^4.6.0",
    "webpack-dev-server": "^4.11.1",
    "webpack-merge": "^5.7.3"
  }
}<|MERGE_RESOLUTION|>--- conflicted
+++ resolved
@@ -13,20 +13,6 @@
     "watch": "yarn lerna exec --scope @looker/extension-playground --stream 'BABEL_ENV=build babel src --root-mode upward --out-dir lib/esm --source-maps --extensions .ts,.tsx --no-comments --watch'"
   },
   "dependencies": {
-<<<<<<< HEAD
-    "@looker/extension-sdk": "^22.20.1",
-    "@looker/extension-sdk-react": "^22.20.1",
-    "@looker/sdk": "^22.20.1",
-    "@looker/components": "^3.0.8",
-    "@looker/components-providers": "1.5.26",
-    "@looker/icons": "^1.5.3",
-    "@styled-icons/material": "^10.28.0",
-    "@styled-icons/material-outlined": "^10.28.0",
-    "@styled-icons/material-rounded": "^10.28.0",
-    "lodash": "^4.17.21",
-    "react": "^16.13.1",
-    "react-dom": "^16.13.1",
-=======
     "@looker/extension-sdk": "^23.10.0",
     "@looker/extension-sdk-react": "^23.10.0",
     "@looker/sdk": "^23.10.0",
@@ -37,7 +23,6 @@
     "@styled-icons/material-rounded": "^10.28.0",
     "react": "^16.14.0",
     "react-dom": "^16.14.0",
->>>>>>> 03f443d0
     "react-router-dom": "^5.2.0"
   },
   "devDependencies": {
