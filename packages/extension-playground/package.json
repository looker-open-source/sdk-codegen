{
  "name": "@looker/extension-playground",
  "version": "21.4.1",
  "description": "Extension Playground",
  "main": "lib/index.js",
  "module": "lib/esm/index.js",
  "sideEffects": false,
  "typings": "lib/index.d.ts",
  "license": "MIT",
  "private": true,
  "scripts": {
    "analyze": "export ANALYZE_MODE=static && yarn bundle",
    "bundle": "tsc && webpack --config webpack.prod.config.js",
    "develop": "webpack serve --hot --disable-host-check --port 8080 --https --config webpack.dev.config.js",
    "watch": "yarn lerna exec --scope @looker/extension-api-explorer --stream 'BABEL_ENV=build babel src --root-mode upward --out-dir lib/esm --source-maps --extensions .ts,.tsx --no-comments --watch'"
  },
  "dependencies": {
<<<<<<< HEAD
    "@looker/extension-sdk": "^22.4.1",
    "@looker/extension-sdk-react": "22.4.1",
=======
    "@looker/extension-sdk": "^21.4.2",
    "@looker/extension-sdk-react": "^21.4.2",
>>>>>>> 5fcf3588
    "@looker/sdk": "^22.0.0",
    "@looker/sdk-codegen": "^21.3.2",
    "@looker/components": "^2.8.1",
    "@looker/icons": "^1.5.3",
    "@styled-icons/material": "^10.28.0",
    "@styled-icons/material-outlined": "^10.28.0",
    "@styled-icons/material-rounded": "^10.28.0",
    "lodash": "^4.17.21",
    "react": "^16.13.1",
    "react-dom": "^16.13.1",
    "react-redux": "^7.2.3",
    "react-router-dom": "^5.2.0",
    "redux": "^4.0.5"
  },
  "devDependencies": {
    "@types/lodash": "^4.14.178",
    "@types/redux": "^3.6.0",
    "webpack-bundle-analyzer": "^4.2.0",
    "webpack-cli": "^4.6.0",
    "webpack-dev-server": "^3.11.2",
    "webpack-merge": "^5.7.3"
  }
}<|MERGE_RESOLUTION|>--- conflicted
+++ resolved
@@ -15,13 +15,8 @@
     "watch": "yarn lerna exec --scope @looker/extension-api-explorer --stream 'BABEL_ENV=build babel src --root-mode upward --out-dir lib/esm --source-maps --extensions .ts,.tsx --no-comments --watch'"
   },
   "dependencies": {
-<<<<<<< HEAD
-    "@looker/extension-sdk": "^22.4.1",
-    "@looker/extension-sdk-react": "22.4.1",
-=======
     "@looker/extension-sdk": "^21.4.2",
     "@looker/extension-sdk-react": "^21.4.2",
->>>>>>> 5fcf3588
     "@looker/sdk": "^22.0.0",
     "@looker/sdk-codegen": "^21.3.2",
     "@looker/components": "^2.8.1",
