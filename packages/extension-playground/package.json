{
  "name": "@looker/extension-playground",
  "version": "1.0.12",
  "description": "Extension Playground",
  "main": "dist/bundle.js",
  "sideEffects": false,
  "license": "MIT",
  "private": true,
  "scripts": {
    "analyze": "export ANALYZE_MODE=static && yarn bundle",
    "bundle": "tsc && webpack --config webpack.prod.config.js",
    "develop": "webpack serve --hot --allowed-hosts all --port 8080 --https --config webpack.dev.config.js",
    "watch": "yarn lerna exec --scope @looker/extension-playground --stream 'BABEL_ENV=build babel src --root-mode upward --out-dir lib/esm --source-maps --extensions .ts,.tsx --no-comments --watch'"
  },
  "dependencies": {
<<<<<<< HEAD
    "@looker/extension-sdk": "23.20.0",
    "@looker/extension-sdk-react": "23.20.0",
    "@looker/sdk": "23.20.0",
    "@looker/components": "^4.1.3",
=======
    "@looker/extension-sdk": "^23.20.1",
    "@looker/extension-sdk-react": "^23.20.1",
    "@looker/sdk": "^23.20.1",
    "@looker/components": "^4.1.1",
>>>>>>> bfdd7606
    "@looker/icons": "^1.5.21",
    "@styled-icons/material": "^10.47.0",
    "@styled-icons/material-outlined": "^10.47.0",
    "@styled-icons/material-rounded": "^10.28.0",
    "react": "^17.0.2",
    "react-dom": "^17.0.2",
    "react-router-dom": "^5.3.4"
  },
  "devDependencies": {
    "@types/styled-system": "5.1.13",
    "webpack-bundle-analyzer": "^4.4.1",
    "webpack-cli": "^5.0.1",
    "webpack-dev-server": "^4.11.1",
    "webpack-merge": "^5.7.3"
  }
}<|MERGE_RESOLUTION|>--- conflicted
+++ resolved
@@ -13,17 +13,10 @@
     "watch": "yarn lerna exec --scope @looker/extension-playground --stream 'BABEL_ENV=build babel src --root-mode upward --out-dir lib/esm --source-maps --extensions .ts,.tsx --no-comments --watch'"
   },
   "dependencies": {
-<<<<<<< HEAD
-    "@looker/extension-sdk": "23.20.0",
-    "@looker/extension-sdk-react": "23.20.0",
-    "@looker/sdk": "23.20.0",
+    "@looker/extension-sdk": "23.20.1",
+    "@looker/extension-sdk-react": "23.20.1",
+    "@looker/sdk": "23.20.1",
     "@looker/components": "^4.1.3",
-=======
-    "@looker/extension-sdk": "^23.20.1",
-    "@looker/extension-sdk-react": "^23.20.1",
-    "@looker/sdk": "^23.20.1",
-    "@looker/components": "^4.1.1",
->>>>>>> bfdd7606
     "@looker/icons": "^1.5.21",
     "@styled-icons/material": "^10.47.0",
     "@styled-icons/material-outlined": "^10.47.0",
