--- conflicted
+++ resolved
@@ -31,7 +31,6 @@
     "watch": "yarn lerna exec --scope @looker/wholly-sheet --stream 'BABEL_ENV=build babel src --root-mode upward --out-dir lib/esm --source-maps --extensions .ts,.tsx --no-comments --watch'"
   },
   "dependencies": {
-<<<<<<< HEAD
     "@looker/sdk": "*",
     "@looker/sdk-rtl": "*",
     "lodash": "^4.17.21",
@@ -40,16 +39,6 @@
   "devDependencies": {
     "@looker/sdk-node": "*",
     "@types/uuid": "^8.3.4",
-=======
-    "@looker/sdk": "^22.20.0",
-    "@looker/sdk-rtl": "^21.4.0",
-    "lodash": "^4.17.20",
-    "uuid": "^8.3.1"
-  },
-  "devDependencies": {
-    "@looker/sdk-node": "^22.20.0",
-    "@types/uuid": "^8.3.0",
->>>>>>> 9c51de79
     "google-auth-library": "^6.1.0"
   }
 }