--- conflicted
+++ resolved
@@ -31,22 +31,13 @@
     "watch": "yarn lerna exec --scope @looker/wholly-sheet --stream 'BABEL_ENV=build babel src --root-mode upward --out-dir lib/esm --source-maps --extensions .ts,.tsx --no-comments --watch'"
   },
   "dependencies": {
-<<<<<<< HEAD
-    "@looker/sdk": "23.20.0",
+    "@looker/sdk": "23.20.1",
     "@looker/sdk-rtl": "21.6.1",
-=======
-    "@looker/sdk": "^23.20.1",
-    "@looker/sdk-rtl": "^21.6.1",
->>>>>>> bfdd7606
     "lodash": "^4.17.21",
     "uuid": "^9.0.0"
   },
   "devDependencies": {
-<<<<<<< HEAD
-    "@looker/sdk-node": "23.20.0",
-=======
-    "@looker/sdk-node": "^23.20.1",
->>>>>>> bfdd7606
+    "@looker/sdk-node": "23.20.1",
     "@types/uuid": "^8.3.4",
     "google-auth-library": "^6.1.0"
   }
