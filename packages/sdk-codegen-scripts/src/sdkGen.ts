--- conflicted
+++ resolved
@@ -64,14 +64,9 @@
   } catch (e: any) {
     quit(e);
   }
-<<<<<<< HEAD
-  if (!config) return
+  if (!config) return;
   const { props, languages, lookerVersion, lastApi, noStreams, useHooks } =
-    config
-=======
-  if (!config) return;
-  const { props, languages, lookerVersion, lastApi, noStreams } = config;
->>>>>>> 13f209c2
+    config;
 
   // load the specifications and create the unique keys in case of spec API version overlap
   const specs = await loadSpecs(config);
@@ -115,10 +110,10 @@
         }
 
         if (gen.useSlices && useHooks) {
-          log(`generating ${api} hooks and slices ...`)
-          const s = new HookGenerator(apiModel, gen)
-          const output = s.render(gen.indentStr, noStreams)
-          writeCodeFile(gen.sdkFileName(`hooks`), output)
+          log(`generating ${api} hooks and slices ...`);
+          const s = new HookGenerator(apiModel, gen);
+          const output = s.render(gen.indentStr, noStreams);
+          writeCodeFile(gen.sdkFileName(`hooks`), output);
         }
 
         if (gen.useInterfaces) {
