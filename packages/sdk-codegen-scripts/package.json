{
  "name": "@looker/sdk-codegen-scripts",
  "version": "21.5.12",
  "description": "Looker SDK Codegen scripts",
  "main": "lib/index.js",
  "typings": "lib/index.d.ts",
  "files": [
    "lib"
  ],
  "author": "Looker",
  "license": "MIT",
  "private": false,
  "publishConfig": {
    "access": "public"
  },
  "repository": {
    "type": "git",
    "url": "git+https://github.com/looker-open-source/sdk-codegen.git",
    "directory": "packages/sdk-codegen-scripts"
  },
  "bugs": {
    "url": "https://github.com/looker-open-source/sdk-codegen/issues"
  },
  "homepage": "https://github.com/looker-open-source/sdk-codegen/tree/main/packages/sdk-codegen-scripts",
  "scripts": {
    "docs": "typedoc --mode file --out docs",
    "watch:cjs": "yarn lerna exec --scope @looker/sdk-codegen-scripts --stream 'BABEL_ENV=build_cjs babel src --root-mode upward --out-dir lib --source-maps --extensions .ts,.tsx --no-comments --watch'"
  },
  "dependencies": {
<<<<<<< HEAD
    "@looker/sdk": "23.20.0",
    "@looker/sdk-codegen": "21.8.2",
    "@looker/sdk-codegen-utils": "21.0.11",
    "@looker/sdk-node": "23.20.0",
    "@looker/sdk-rtl": "21.6.1",
=======
    "@looker/sdk": "^23.20.1",
    "@looker/sdk-codegen": "^21.8.2",
    "@looker/sdk-codegen-utils": "^21.0.11",
    "@looker/sdk-node": "^23.20.1",
    "@looker/sdk-rtl": "^21.6.1",
>>>>>>> bfdd7606
    "config": "^3.3.1",
    "cross-env": "^7.0.2"
  },
  "devDependencies": {
    "@openapitools/openapi-generator-cli": "^2.1.23",
    "@types/config": "^0.0.36",
    "@types/node-fetch": "^2.5.7",
    "dotenv": "^8.2.0",
    "file-type": "^16.5.4",
    "ini": "^1.3.8",
    "js-yaml": "^3.13.1",
    "openapi3-ts": "^2.0.0",
    "prettier": "^2.4.1",
    "swagger2openapi": "^7.0.3",
    "lodash": "^4.17.21"
  },
  "gitHead": "d16d6fd98594572f130dd0b7959d49a737de8722"
}<|MERGE_RESOLUTION|>--- conflicted
+++ resolved
@@ -27,19 +27,11 @@
     "watch:cjs": "yarn lerna exec --scope @looker/sdk-codegen-scripts --stream 'BABEL_ENV=build_cjs babel src --root-mode upward --out-dir lib --source-maps --extensions .ts,.tsx --no-comments --watch'"
   },
   "dependencies": {
-<<<<<<< HEAD
-    "@looker/sdk": "23.20.0",
+    "@looker/sdk": "23.20.1",
     "@looker/sdk-codegen": "21.8.2",
     "@looker/sdk-codegen-utils": "21.0.11",
-    "@looker/sdk-node": "23.20.0",
+    "@looker/sdk-node": "23.20.1",
     "@looker/sdk-rtl": "21.6.1",
-=======
-    "@looker/sdk": "^23.20.1",
-    "@looker/sdk-codegen": "^21.8.2",
-    "@looker/sdk-codegen-utils": "^21.0.11",
-    "@looker/sdk-node": "^23.20.1",
-    "@looker/sdk-rtl": "^21.6.1",
->>>>>>> bfdd7606
     "config": "^3.3.1",
     "cross-env": "^7.0.2"
   },
