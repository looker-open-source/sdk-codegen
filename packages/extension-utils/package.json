{
  "name": "@looker/extension-utils",
  "version": "0.1.32",
  "description": "Looker Extension Utilities",
  "main": "lib/index.js",
  "module": "lib/esm/index.js",
  "sideEffects": false,
  "typings": "lib/index.d.ts",
  "files": [
    "lib"
  ],
  "publishConfig": {
    "access": "public"
  },
  "repository": {
    "type": "git",
    "url": "git+https://github.com/looker-open-source/sdk-codegen.git",
    "directory": "packages/extension-utils"
  },
  "author": "Looker",
  "license": "MIT",
  "private": false,
  "homepage": "https://github.com/looker-open-source/sdk-codegen/tree/main/packages/extension-utils",
  "scripts": {
    "watch": "yarn lerna exec --scope @looker/extension-utils --stream 'BABEL_ENV=build babel src --root-mode upward --out-dir lib/esm --source-maps --extensions .ts,.tsx --no-comments --watch'"
  },
  "dependencies": {
<<<<<<< HEAD
    "@looker/code-editor": "0.1.30",
    "@looker/components": "^4.1.3",
    "@looker/extension-sdk": "23.20.0",
    "@looker/extension-sdk-react": "23.20.0",
    "@looker/redux": "^0.0.1",
    "@looker/sdk": "23.20.0",
    "@looker/sdk-rtl": "21.6.1",
=======
    "@looker/code-editor": "^0.1.30",
    "@looker/components": "^4.1.1",
    "@looker/extension-sdk": "^23.20.1",
    "@looker/extension-sdk-react": "^23.20.1",
    "@looker/redux": "^0.0.1",
    "@looker/sdk": "^23.20.1",
    "@looker/sdk-rtl": "^21.6.1",
>>>>>>> bfdd7606
    "@reduxjs/toolkit": "^1.9.3",
    "@styled-icons/material": "^10.47.0",
    "react": "^17.0.2",
    "react-redux": "^7.2.9",
    "react-router-dom": "^5.3.4",
    "typed-redux-saga": "^1.5.0"
  },
  "devDependencies": {
    "@looker/components-test-utils": "^1.5.27",
    "@testing-library/react": "^14.1.2",
    "@testing-library/user-event": "^14.5.1",
    "@types/lodash": "^4.14.195",
    "@types/react-router": "^5.1.20",
    "@types/react-router-dom": "^5.3.3",
    "@types/redux": "^3.6.0",
    "@types/redux-saga-tester": "^1.0.4",
    "@types/styled-components": "^5.1.26",
    "webpack-bundle-analyzer": "^4.4.1",
    "webpack-cli": "^5.0.1",
    "webpack-merge": "^5.7.3"
  }
}<|MERGE_RESOLUTION|>--- conflicted
+++ resolved
@@ -25,23 +25,13 @@
     "watch": "yarn lerna exec --scope @looker/extension-utils --stream 'BABEL_ENV=build babel src --root-mode upward --out-dir lib/esm --source-maps --extensions .ts,.tsx --no-comments --watch'"
   },
   "dependencies": {
-<<<<<<< HEAD
     "@looker/code-editor": "0.1.30",
     "@looker/components": "^4.1.3",
-    "@looker/extension-sdk": "23.20.0",
-    "@looker/extension-sdk-react": "23.20.0",
+    "@looker/extension-sdk": "23.20.1",
+    "@looker/extension-sdk-react": "23.20.1",
     "@looker/redux": "^0.0.1",
-    "@looker/sdk": "23.20.0",
+    "@looker/sdk": "23.20.1",
     "@looker/sdk-rtl": "21.6.1",
-=======
-    "@looker/code-editor": "^0.1.30",
-    "@looker/components": "^4.1.1",
-    "@looker/extension-sdk": "^23.20.1",
-    "@looker/extension-sdk-react": "^23.20.1",
-    "@looker/redux": "^0.0.1",
-    "@looker/sdk": "^23.20.1",
-    "@looker/sdk-rtl": "^21.6.1",
->>>>>>> bfdd7606
     "@reduxjs/toolkit": "^1.9.3",
     "@styled-icons/material": "^10.47.0",
     "react": "^17.0.2",
