--- conflicted
+++ resolved
@@ -43,12 +43,8 @@
     "prism-react-renderer": "^1.2.0",
     "react": "^16.13.1",
     "react-dom": "^16.13.1",
-<<<<<<< HEAD
     "react-is": "^16.13.1",
     "styled-components": "^5.2.1",
     "react-simple-code-editor": "^0.11.0"
-=======
-    "styled-components": "^5.2.1"
->>>>>>> 9d2ca8c5
   }
 }