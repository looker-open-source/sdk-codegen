--- conflicted
+++ resolved
@@ -24,33 +24,20 @@
 
  */
 
-<<<<<<< HEAD
 import isEqual from 'lodash/isEqual';
-import React, { useEffect, useState, useCallback, useRef } from 'react';
+import React, { useCallback, useEffect, useRef, useState } from 'react';
 import { MemoryRouter } from 'react-router-dom';
-import type { RawVisualizationData, TileHostData } from '@looker/extension-sdk';
+import type {
+  RawVisualizationData,
+  TileHostData,
+  TileSDKInternal,
+} from '@looker/extension-sdk';
 import { connectExtensionHost } from '@looker/extension-sdk';
 import { ErrorMessage } from '../ErrorMessage';
 import { RouteChangeListener } from '../RouteChangeListener';
 import { getInitialRouteEntries } from '../utils/get_initial_route_entries';
 import { setupClosePopoversListener } from '../utils/setup_close_popovers';
 import type { ExtensionConnectorProps, RouteData } from './types';
-=======
-import isEqual from 'lodash/isEqual'
-import React, { useEffect, useState, useCallback, useRef } from 'react'
-import { MemoryRouter } from 'react-router-dom'
-import type {
-  RawVisualizationData,
-  TileHostData,
-  TileSDKInternal,
-} from '@looker/extension-sdk'
-import { connectExtensionHost } from '@looker/extension-sdk'
-import { ErrorMessage } from '../ErrorMessage'
-import { RouteChangeListener } from '../RouteChangeListener'
-import { getInitialRouteEntries } from '../utils/get_initial_route_entries'
-import { setupClosePopoversListener } from '../utils/setup_close_popovers'
-import type { ExtensionConnectorProps, RouteData } from './types'
->>>>>>> d72540a9
 
 /**
  * ExtensionConnector component. Provides access to the extension API and SDK (use
@@ -117,13 +104,8 @@
   const tileHostDataChangedCallback = useCallback(
     (partialHostData: Partial<TileHostData>) => {
       if (contextDataRef.current.tileSDK) {
-<<<<<<< HEAD
         const { tileSDK } = contextDataRef.current;
-        tileSDK.tileHostDataChanged(partialHostData);
-=======
-        const { tileSDK } = contextDataRef.current
-        ;(tileSDK as TileSDKInternal).tileHostDataChanged(partialHostData)
->>>>>>> d72540a9
+        (tileSDK as TileSDKInternal).tileHostDataChanged(partialHostData);
         updateContextData({
           tileHostData: tileSDK.tileHostData,
         });
