--- conflicted
+++ resolved
@@ -525,19 +525,15 @@
     })
   }
 
-<<<<<<< HEAD
   rendered(failureMessage?: string) {
     this.send(ExtensionRequestType.RENDERED, { failureMessage })
   }
 
-  async sendAndReceive(type: string, payload?: any): Promise<any> {
-=======
-  private async sendAndReceive(
+  async sendAndReceive(
     type: string,
     payload?: any,
     options?: Options
   ): Promise<any> {
->>>>>>> 55458035
     if (!this._lookerHostData) {
       return Promise.reject(new Error('Looker host connection not established'))
     }
