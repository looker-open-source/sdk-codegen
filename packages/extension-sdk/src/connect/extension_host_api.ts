/*

 MIT License

 Copyright (c) 2021 Looker Data Sciences, Inc.

 Permission is hereby granted, free of charge, to any person obtaining a copy
 of this software and associated documentation files (the "Software"), to deal
 in the Software without restriction, including without limitation the rights
 to use, copy, modify, merge, publish, distribute, sublicense, and/or sell
 copies of the Software, and to permit persons to whom the Software is
 furnished to do so, subject to the following conditions:

 The above copyright notice and this permission notice shall be included in all
 copies or substantial portions of the Software.

 THE SOFTWARE IS PROVIDED "AS IS", WITHOUT WARRANTY OF ANY KIND, EXPRESS OR
 IMPLIED, INCLUDING BUT NOT LIMITED TO THE WARRANTIES OF MERCHANTABILITY,
 FITNESS FOR A PARTICULAR PURPOSE AND NONINFRINGEMENT. IN NO EVENT SHALL THE
 AUTHORS OR COPYRIGHT HOLDERS BE LIABLE FOR ANY CLAIM, DAMAGES OR OTHER
 LIABILITY, WHETHER IN AN ACTION OF CONTRACT, TORT OR OTHERWISE, ARISING FROM,
 OUT OF OR IN CONNECTION WITH THE SOFTWARE OR THE USE OR OTHER DEALINGS IN THE
 SOFTWARE.

 */

import type { ChattyHostConnection, Options } from '@looker/chatty';
import intersects from 'semver/ranges/intersects';
import { logError } from '../util';
import type {
  VisualizationDataReceivedCallback,
  VisualizationSDK,
<<<<<<< HEAD
} from './visualization';
import { VisualizationSDKImpl } from './visualization/visualization_sdk';
import type { TileHostDataChangedCallback, TileSDK } from './tile';
import { TileSDKImpl } from './tile/tile_sdk';
import { FetchProxyImpl } from './fetch_proxy';
=======
  VisualizationSDKInternal,
} from './visualization'
import { VisualizationSDKImpl } from './visualization/visualization_sdk'
import type {
  TileHostDataChangedCallback,
  TileSDK,
  TileSDKInternal,
} from './tile'
import { TileSDKImpl } from './tile/tile_sdk'
import { FetchProxyImpl } from './fetch_proxy'
>>>>>>> d72540a9
import type {
  ExtensionInitializationResponse,
  ExtensionHostApi,
  ExtensionHostApiConfiguration,
  ExtensionNotification,
  FetchCustomParameters,
  FetchResponseBodyType,
  LookerHostData,
  ApiVersion,
} from './types';
import {
  ExtensionEvent,
  ExtensionNotificationType,
  ExtensionRequestType,
  MountPoint,
} from './types';

export const EXTENSION_SDK_VERSION = '0.10.5';

export class ExtensionHostApiImpl implements ExtensionHostApi {
<<<<<<< HEAD
  private _configuration: ExtensionHostApiConfiguration;
  private _lookerHostData?: Readonly<LookerHostData>;
  private chattyHost: ChattyHostConnection;
  private setInitialRoute?: (route: string, routeState?: any) => void;
  private hostChangedRoute?: (route: string, routeState?: any) => void;
  private visualizationDataReceivedCallback?: VisualizationDataReceivedCallback;
  private tileHostDataChangedCallback?: TileHostDataChangedCallback;
  private _visualizationSDK?: VisualizationSDK;
  private _tileSDK?: TileSDK;

  private contextData?: string;
=======
  private _configuration: ExtensionHostApiConfiguration
  private _lookerHostData?: Readonly<LookerHostData>
  private chattyHost: ChattyHostConnection
  private setInitialRoute?: (route: string, routeState?: any) => void
  private hostChangedRoute?: (route: string, routeState?: any) => void
  private visualizationDataReceivedCallback?: VisualizationDataReceivedCallback
  private tileHostDataChangedCallback?: TileHostDataChangedCallback
  private _visualizationSDK?: VisualizationSDKInternal
  private _tileSDK?: TileSDKInternal

  private contextData?: string
>>>>>>> d72540a9

  constructor(configuration: ExtensionHostApiConfiguration) {
    this._configuration = configuration;
    const {
      chattyHost,
      setInitialRoute,
      hostChangedRoute,
      visualizationDataReceivedCallback,
      tileHostDataChangedCallback,
    } = this._configuration;
    this.chattyHost = chattyHost;
    this.setInitialRoute = setInitialRoute;
    this.hostChangedRoute = hostChangedRoute;
    this.visualizationDataReceivedCallback = visualizationDataReceivedCallback;
    this.tileHostDataChangedCallback = tileHostDataChangedCallback;
  }

  get isDashboardMountSupported(): boolean {
    return (
      !!this._lookerHostData?.extensionDashboardTileEnabled &&
      (this.lookerHostData?.mountPoint === MountPoint.dashboardTile ||
        this.lookerHostData?.mountPoint === MountPoint.dashboardVisualization ||
        this.lookerHostData?.mountPoint === MountPoint.dashboardTilePopup)
    );
  }

  get visualizationSDK(): VisualizationSDK {
    if (!this._visualizationSDK) {
      this._visualizationSDK = new VisualizationSDKImpl(this);
    }
    return this._visualizationSDK;
  }

  get tileSDK(): TileSDK {
    if (!this._tileSDK) {
      this._tileSDK = new TileSDKImpl(this);
    }
    return this._tileSDK;
  }

  get lookerHostData() {
    return this._lookerHostData;
  }

  handleNotification(
    message: ExtensionNotification
  ): ExtensionInitializationResponse | undefined {
    const { type } = message;
    switch (type) {
      case ExtensionNotificationType.ROUTE_CHANGED: {
        const { payload } = message;
        if (this.hostChangedRoute && payload) {
          const { route, routeState } = payload;
          if (route) {
            this.hostChangedRoute(route, routeState);
          }
        }
        return undefined;
      }
      case ExtensionNotificationType.VISUALIZATION_DATA: {
<<<<<<< HEAD
        const { payload } = message;
        this.visualizationSDK.updateVisData(payload);
=======
        const { payload } = message
        ;(this.visualizationSDK as VisualizationSDKInternal).updateVisData(
          payload
        )
>>>>>>> d72540a9
        if (this.visualizationDataReceivedCallback) {
          this.visualizationDataReceivedCallback(payload);
        }
        return undefined;
      }
      case ExtensionNotificationType.TILE_HOST_DATA: {
<<<<<<< HEAD
        const { payload } = message;
        this.tileSDK.tileHostDataChanged(payload);
=======
        const { payload } = message
        ;(this.tileSDK as TileSDKInternal).tileHostDataChanged(payload)
>>>>>>> d72540a9
        if (this.tileHostDataChangedCallback) {
          this.tileHostDataChangedCallback(payload);
        }
        return undefined;
      }
      case ExtensionNotificationType.INITIALIZE: {
        const { payload } = message;
        const lookerHostData = payload || {};
        if (!lookerHostData.mountPoint) {
          lookerHostData.mountPoint = MountPoint.standalone;
        }
        this._lookerHostData = lookerHostData;
        this.contextData = lookerHostData.contextData;
        let errorMessage;
        if (
          this._configuration.requiredLookerVersion &&
          lookerHostData.lookerVersion
        ) {
          errorMessage = this.verifyLookerVersion(
            this._configuration.requiredLookerVersion
          );
          if (errorMessage) {
            logError(errorMessage);
          }
        }
        if (this.setInitialRoute && payload) {
          const { route, routeState } = payload;
          if (route) {
            this.setInitialRoute(route, routeState);
          }
        }
        return {
          extensionSdkVersion: EXTENSION_SDK_VERSION,
          errorMessage,
        };
      }
      default:
        logError('Unrecognized extension notification', message);
        throw new Error(`Unrecognized extension notification type ${type}`);
    }
  }

  createSecretKeyTag(keyName: string): string {
    const errorMessage = this.verifyLookerVersion('>=7.11');
    if (errorMessage) {
      throw new Error(errorMessage);
    }
    if (!keyName.match(/^[A-Za-z0-9_.]+$/)) {
      throw new Error('Unsupported characters in key name');
    }
    return `{{${(this._lookerHostData as LookerHostData).extensionId.replace(
      /::|-/g,
      '_'
    )}_${keyName}}}`;
  }

  async verifyHostConnection() {
    return this.sendAndReceive(ExtensionRequestType.VERIFY_HOST);
  }

  async invokeCoreSdk(
    httpMethod: string,
    path: string,
    params?: any,
    body?: any,
    authenticator?: any,
    options?: any,
    apiVersion?: ApiVersion
  ): Promise<any> {
    return this.sendAndReceive(ExtensionRequestType.INVOKE_CORE_SDK, {
      httpMethod,
      path,
      params,
      body,
      authenticator,
      options,
      apiVersion,
    });
  }

  async invokeCoreSdkRaw(
    httpMethod: string,
    path: string,
    params?: any,
    body?: any,
    apiVersion?: ApiVersion
  ): Promise<any> {
    return this.sendAndReceive(ExtensionRequestType.RAW_INVOKE_CORE_SDK, {
      httpMethod,
      path,
      params,
      body,
      apiVersion,
    });
  }

  updateTitle(title: string) {
    this.send(ExtensionRequestType.UPDATE_TITLE, { title });
  }

  updateLocation(url: string, state?: any, target?: string) {
    this.send(ExtensionRequestType.UPDATE_LOCATION, { url, state, target });
  }

  spartanLogout() {
    this.send(ExtensionRequestType.SPARTAN_LOGOUT);
  }

  openBrowserWindow(url: string, target?: string) {
    this.send(ExtensionRequestType.UPDATE_LOCATION, {
      url,
      undefined,
      target: target || '_blank',
    });
  }

  closeHostPopovers() {
    this.send(ExtensionRequestType.CLOSE_HOST_POPOVERS);
  }

  clientRouteChanged(route: string, routeState?: any) {
    this.send(ExtensionRequestType.ROUTE_CHANGED, {
      route,
      routeState,
    });
  }

  async localStorageSetItem(name: string, value = ''): Promise<boolean> {
    if (this._lookerHostData && !this._lookerHostData.lookerVersion) {
      return Promise.reject(
        new Error(
          'localStorageSetItem not supported by the current Looker host'
        )
      );
    }
    return this.sendAndReceive(ExtensionRequestType.LOCAL_STORAGE, {
      type: 'set',
      name,
      value,
    });
  }

  async localStorageGetItem(name: string): Promise<string | null> {
    if (this._lookerHostData && !this._lookerHostData.lookerVersion) {
      return Promise.reject(
        new Error(
          'localStorageGetItem not supported by the current Looker host'
        )
      );
    }
    return this.sendAndReceive(ExtensionRequestType.LOCAL_STORAGE, {
      type: 'get',
      name,
    });
  }

  async localStorageRemoveItem(name: string): Promise<boolean> {
    if (this._lookerHostData && !this._lookerHostData.lookerVersion) {
      return Promise.reject(
        new Error(
          'localStorageRemoveItem not supported by the current Looker host'
        )
      );
    }
    return this.sendAndReceive(ExtensionRequestType.LOCAL_STORAGE, {
      type: 'remove',
      name,
    });
  }

  async clipboardWrite(value: string): Promise<void> {
    const errorMessage = this.verifyLookerVersion('>=21.7');
    if (errorMessage) {
      return Promise.reject(new Error(errorMessage));
    }
    return this.sendAndReceive(ExtensionRequestType.CLIPBOARD, {
      type: 'write',
      value,
    });
  }

  async userAttributeSetItem(name: string, value = ''): Promise<boolean> {
    // User attributes added in Looker version 7.13, updated in 7.15
    const errorMessage = this.verifyLookerVersion('>=7.15');
    if (errorMessage) {
      return Promise.reject(new Error(errorMessage));
    }
    return this.sendAndReceive(ExtensionRequestType.USER_ATTRIBUTE, {
      type: 'set',
      name,
      value,
    });
  }

  async userAttributeGetItem(name: string): Promise<string | null> {
    // User attributes added in Looker version 7.13, updated in 7.15
    const errorMessage = this.verifyLookerVersion('>=7.15');
    if (errorMessage) {
      return Promise.reject(new Error(errorMessage));
    }
    return this.sendAndReceive(ExtensionRequestType.USER_ATTRIBUTE, {
      type: 'get',
      name,
    });
  }

  async userAttributeResetItem(name: string): Promise<void> {
    // User attributes added in Looker version 7.13, updated in 7.15
    const errorMessage = this.verifyLookerVersion('>=7.15');
    if (errorMessage) {
      return Promise.reject(new Error(errorMessage));
    }
    return this.sendAndReceive(ExtensionRequestType.USER_ATTRIBUTE, {
      type: 'reset',
      name,
    });
  }

  getContextData() {
    const errorMessage = this.verifyLookerVersion('>=7.13');
    if (errorMessage) {
      throw new Error(errorMessage);
    }
    if (this.contextData) {
      return JSON.parse(this.contextData);
    } else {
      return undefined;
    }
  }

  async saveContextData(context: any): Promise<any> {
    const errorMessage = this.verifyLookerVersion('>=7.13');
    if (errorMessage) {
      return Promise.reject(new Error(errorMessage));
    }
    let contextData: string | undefined;
    if (context) {
      try {
        contextData = JSON.stringify(context);
      } catch (err) {
        return Promise.reject(new Error('context cannot be serialized'));
      }
    } else {
      contextData = undefined;
    }
    await this.sendAndReceive(ExtensionRequestType.CONTEXT_DATA, {
      type: 'save',
      contextData,
    });
    return this.getContextData();
  }

  async refreshContextData(): Promise<any> {
    const errorMessage = this.verifyLookerVersion('>=7.13');
    if (errorMessage) {
      return Promise.reject(new Error(errorMessage));
    }
    this.contextData = await this.sendAndReceive(
      ExtensionRequestType.CONTEXT_DATA,
      {
        type: 'refresh',
      }
    );
    return this.getContextData();
  }

  track(name: string, trackAction: string, attributes?: Record<string, any>) {
    this.send(ExtensionRequestType.TRACK_ACTION, {
      name,
      trackAction,
      attributes,
    });
  }

  error(errorEvent: ErrorEvent) {
    if (this._lookerHostData) {
      const { message, filename, lineno, colno, error } = errorEvent || {};
      this.send(ExtensionRequestType.ERROR_EVENT, {
        message,
        filename,
        lineno,
        colno,
        error: error && error.toString ? error.toString() : error,
      });
    } else {
      logError(
        'Unhandled error but Looker host connection not established',
        errorEvent
      );
    }
  }

  unloaded() {
    this.send(ExtensionRequestType.EXTENSION_UNLOADED, {});
  }

  createFetchProxy(
    baseUrl?: string,
    init?: FetchCustomParameters,
    responseBodyType?: FetchResponseBodyType
  ) {
    return new FetchProxyImpl(this, baseUrl, init, responseBodyType);
  }

  async fetchProxy(
    resource: string,
    init?: FetchCustomParameters,
    responseBodyType?: FetchResponseBodyType
  ) {
    // Fetch proxy support added to Looker 7.9
    const errorMessage = this.verifyLookerVersion('>=7.9');
    if (errorMessage) {
      return Promise.reject(new Error(errorMessage));
    }
    return this.sendAndReceive(ExtensionRequestType.INVOKE_EXTERNAL_API, {
      type: 'fetch',
      payload: {
        resource,
        init,
        responseBodyType,
      },
    });
  }

  async serverProxy(
    resource: string,
    init?: FetchCustomParameters,
    responseBodyType?: FetchResponseBodyType
  ) {
    // Server proxy support added to Looker 7.11
    const errorMessage = this.verifyLookerVersion('>=7.11');
    if (errorMessage) {
      return Promise.reject(new Error(errorMessage));
    }
    return this.sendAndReceive(ExtensionRequestType.INVOKE_EXTERNAL_API, {
      type: 'server-proxy',
      payload: {
        resource,
        init,
        responseBodyType,
      },
    });
  }

  async oauth2Authenticate(
    authEndpoint: string,
    authParameters: Record<string, string>,
    httpMethod = 'POST'
  ) {
    // oauth2Authenticate proxy support added to Looker 7.9
    let errorMessage = this.verifyLookerVersion('>=7.9');
    if (errorMessage) {
      return Promise.reject(new Error(errorMessage));
    }
    errorMessage = this.validateAuthParameters(authParameters);
    if (errorMessage) {
      return Promise.reject(new Error(errorMessage));
    }
    return this.sendAndReceive(
      ExtensionRequestType.INVOKE_EXTERNAL_API,
      {
        type: 'oauth2_authenticate',
        payload: {
          authEndpoint,
          authParameters,
          httpMethod,
        },
      },
      // Adding the signal disables the default timeout
      { signal: new AbortController().signal }
    );
  }

  async oauth2ExchangeCodeForToken(
    authEndpoint: string,
    authParameters: Record<string, string>
  ) {
    const errorMessage = this.verifyLookerVersion('>=7.11');
    if (errorMessage) {
      return Promise.reject(new Error(errorMessage));
    }
    return this.sendAndReceive(ExtensionRequestType.INVOKE_EXTERNAL_API, {
      type: 'oauth2_exchange_code',
      payload: {
        authEndpoint,
        authParameters,
      },
    });
  }

  rendered(failureMessage?: string) {
    this.send(ExtensionRequestType.RENDERED, { failureMessage });
  }

  async sendAndReceive(
    type: string,
    payload?: any,
    options?: Options
  ): Promise<any> {
    if (!this._lookerHostData) {
      return Promise.reject(
        new Error('Looker host connection not established')
      );
    }
    const messagePayload = {
      type,
      payload,
    };
    const chattyPayload = options
      ? [messagePayload, options]
      : [messagePayload];
    return this.chattyHost
      .sendAndReceive(ExtensionEvent.EXTENSION_API_REQUEST, ...chattyPayload)
      .then((values) => values[0]);
  }

  send(type: string, payload?: any) {
    if (!this._lookerHostData) {
      throw new Error('Looker host connection not established');
    }
    this.chattyHost.send(ExtensionEvent.EXTENSION_API_REQUEST, {
      type,
      payload,
    });
  }

  private verifyLookerVersion(version: string): string | undefined {
    // Default version to 7.0 as that's the first Looker version that officially
    // supported extensions. Version 6.24 has some support for extensions but most
    // likely will fail before reaching this point
    const lookerVersion = this._lookerHostData
      ? this._lookerHostData.lookerVersion || '7.0'
      : '7.0';
    if (!this._lookerHostData || !intersects(version, lookerVersion, true)) {
      return `Extension requires Looker version ${version}, got ${lookerVersion}`;
    }
    return undefined;
  }

  private validateAuthParameters(authParameters: Record<string, string>) {
    if (!authParameters.client_id) {
      return 'client_id missing';
    }
    if (authParameters.redirect_uri) {
      return 'redirect_uri must NOT be included';
    }
    if (
      authParameters.response_type !== 'token' &&
      authParameters.response_type !== 'id_token' &&
      authParameters.response_type !== 'code'
    ) {
      return `invalid response_type, must be token, id_token or code, ${authParameters.response_type}`;
    }
    return undefined;
  }
}<|MERGE_RESOLUTION|>--- conflicted
+++ resolved
@@ -30,33 +30,25 @@
 import type {
   VisualizationDataReceivedCallback,
   VisualizationSDK,
-<<<<<<< HEAD
+  VisualizationSDKInternal,
 } from './visualization';
 import { VisualizationSDKImpl } from './visualization/visualization_sdk';
-import type { TileHostDataChangedCallback, TileSDK } from './tile';
-import { TileSDKImpl } from './tile/tile_sdk';
-import { FetchProxyImpl } from './fetch_proxy';
-=======
-  VisualizationSDKInternal,
-} from './visualization'
-import { VisualizationSDKImpl } from './visualization/visualization_sdk'
 import type {
   TileHostDataChangedCallback,
   TileSDK,
   TileSDKInternal,
-} from './tile'
-import { TileSDKImpl } from './tile/tile_sdk'
-import { FetchProxyImpl } from './fetch_proxy'
->>>>>>> d72540a9
+} from './tile';
+import { TileSDKImpl } from './tile/tile_sdk';
+import { FetchProxyImpl } from './fetch_proxy';
 import type {
-  ExtensionInitializationResponse,
+  ApiVersion,
   ExtensionHostApi,
   ExtensionHostApiConfiguration,
+  ExtensionInitializationResponse,
   ExtensionNotification,
   FetchCustomParameters,
   FetchResponseBodyType,
   LookerHostData,
-  ApiVersion,
 } from './types';
 import {
   ExtensionEvent,
@@ -68,7 +60,6 @@
 export const EXTENSION_SDK_VERSION = '0.10.5';
 
 export class ExtensionHostApiImpl implements ExtensionHostApi {
-<<<<<<< HEAD
   private _configuration: ExtensionHostApiConfiguration;
   private _lookerHostData?: Readonly<LookerHostData>;
   private chattyHost: ChattyHostConnection;
@@ -76,23 +67,10 @@
   private hostChangedRoute?: (route: string, routeState?: any) => void;
   private visualizationDataReceivedCallback?: VisualizationDataReceivedCallback;
   private tileHostDataChangedCallback?: TileHostDataChangedCallback;
-  private _visualizationSDK?: VisualizationSDK;
-  private _tileSDK?: TileSDK;
+  private _visualizationSDK?: VisualizationSDKInternal;
+  private _tileSDK?: TileSDKInternal;
 
   private contextData?: string;
-=======
-  private _configuration: ExtensionHostApiConfiguration
-  private _lookerHostData?: Readonly<LookerHostData>
-  private chattyHost: ChattyHostConnection
-  private setInitialRoute?: (route: string, routeState?: any) => void
-  private hostChangedRoute?: (route: string, routeState?: any) => void
-  private visualizationDataReceivedCallback?: VisualizationDataReceivedCallback
-  private tileHostDataChangedCallback?: TileHostDataChangedCallback
-  private _visualizationSDK?: VisualizationSDKInternal
-  private _tileSDK?: TileSDKInternal
-
-  private contextData?: string
->>>>>>> d72540a9
 
   constructor(configuration: ExtensionHostApiConfiguration) {
     this._configuration = configuration;
@@ -153,28 +131,18 @@
         return undefined;
       }
       case ExtensionNotificationType.VISUALIZATION_DATA: {
-<<<<<<< HEAD
         const { payload } = message;
-        this.visualizationSDK.updateVisData(payload);
-=======
-        const { payload } = message
-        ;(this.visualizationSDK as VisualizationSDKInternal).updateVisData(
+        (this.visualizationSDK as VisualizationSDKInternal).updateVisData(
           payload
-        )
->>>>>>> d72540a9
+        );
         if (this.visualizationDataReceivedCallback) {
           this.visualizationDataReceivedCallback(payload);
         }
         return undefined;
       }
       case ExtensionNotificationType.TILE_HOST_DATA: {
-<<<<<<< HEAD
         const { payload } = message;
-        this.tileSDK.tileHostDataChanged(payload);
-=======
-        const { payload } = message
-        ;(this.tileSDK as TileSDKInternal).tileHostDataChanged(payload)
->>>>>>> d72540a9
+        (this.tileSDK as TileSDKInternal).tileHostDataChanged(payload);
         if (this.tileHostDataChangedCallback) {
           this.tileHostDataChangedCallback(payload);
         }
