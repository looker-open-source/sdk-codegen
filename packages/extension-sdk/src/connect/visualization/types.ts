--- conflicted
+++ resolved
@@ -97,105 +97,78 @@
  * Visualization configuration data.
  */
 export interface VisualizationConfig {
-<<<<<<< HEAD
+  /**
+   * Measure information
+   */
   queryFieldMeasures: Measure[];
+  /**
+   * Dimension information
+   */
   queryFieldDimensions: Dimension[];
+  /**
+   * Table calculation information
+   */
   queryFieldTableCalculations: TableCalculation[];
+  /**
+   * Pivot information
+   */
   queryFieldPivots: PivotConfig[];
-  visConfig: RawVisConfig;
-}
-
-export interface QueryResponse {
-  data: Row[];
-  fieldMeasures: Measure[];
-  fieldDimensions: Dimension[];
-  fieldTableCalculations: TableCalculation[];
-  fieldPivots: PivotConfig[];
-  fieldMeasureLike: Measure[];
-  fieldDimensionLike: Dimension[];
-=======
-  /**
-   * Measure information
-   */
-  queryFieldMeasures: Measure[]
-  /**
-   * Dimension information
-   */
-  queryFieldDimensions: Dimension[]
-  /**
-   * Table calculation information
-   */
-  queryFieldTableCalculations: TableCalculation[]
-  /**
-   * Pivot information
-   */
-  queryFieldPivots: PivotConfig[]
   /**
    * Visual configuration data. This should be merged with the default
    * configuration and applied to the visualization rendered by the
    * extension.
    */
-  visConfig: RawVisConfig
+  visConfig: RawVisConfig;
 }
 
 export interface QueryResponse {
   /**
    * Row data.
    */
-  data: Row[]
+  data: Row[];
   /**
    * Field measure information
    */
-  fieldMeasures: Measure[]
+  fieldMeasures: Measure[];
   /**
    * Field dimension information
    */
-  fieldDimensions: Dimension[]
+  fieldDimensions: Dimension[];
   /**
    * Field table calculation information
    */
-  fieldTableCalculations: TableCalculation[]
+  fieldTableCalculations: TableCalculation[];
   /**
    * Field pivot information
    */
-  fieldPivots: PivotConfig[]
+  fieldPivots: PivotConfig[];
   /*
    * A concatenated array of field measure information and table calculations
    * that behave like measures.
    */
-  fieldMeasureLike: Measure[]
+  fieldMeasureLike: Measure[];
   /*
    * A concatenated array of field dimension information and table calculations
    * that behave like dimensions.
    */
-  fieldDimensionLike: Dimension[]
->>>>>>> d72540a9
+  fieldDimensionLike: Dimension[];
 }
 
 /**
  * For internal use only.
  */
 export interface VisualizationSDKInternal extends VisualizationSDK {
-  updateVisData: (rawVisData: RawVisualizationData) => void
+  updateVisData: (rawVisData: RawVisualizationData) => void;
 }
 
 /**
  * Extension visualization SDK
  */
 export interface VisualizationSDK {
-<<<<<<< HEAD
+  /**
+   * Visualization (combination of visConfig and queryResponse data)
+   */
   visualizationData?: RawVisualizationData;
-  visConfig: VisualizationConfig;
-  queryResponse: QueryResponse;
-  updateVisData: (rawVisData: RawVisualizationData) => void;
-  configureVisualization: (options: VisOptions) => void;
-  setVisConfig: (config: RawVisConfig) => void;
-  updateRowLimit: (rowLimit: number) => void;
-=======
-  /**
-   * Visualization (combination of visConfig and queryResponse data)
-   */
-  visualizationData?: RawVisualizationData
   /**
    * Visualization configuration data.
    * - measure configurations
@@ -205,7 +178,7 @@
    * - visualization configurations. These would be used to customize
    *   the look and feel of a visualization in an explore.
    */
-  visConfig: VisualizationConfig
+  visConfig: VisualizationConfig;
   /**
    * Response data from query.
    * - row data
@@ -215,22 +188,21 @@
    * - field measure like
    * - field dimension like
    */
-  queryResponse: QueryResponse
+  queryResponse: QueryResponse;
   /**
    * Set the default configurations for an extension visualization.
    * The configurations will be rendered inside of the explore
    * visualization editor. This should only be called once.
    */
-  configureVisualization: (options: VisOptions) => void
+  configureVisualization: (options: VisOptions) => void;
   /**
    * Update the visualization configuration.
    */
-  setVisConfig: (config: RawVisConfig) => void
+  setVisConfig: (config: RawVisConfig) => void;
   /**
    * Update the query row limit.
    */
-  updateRowLimit: (rowLimit: number) => void
->>>>>>> d72540a9
+  updateRowLimit: (rowLimit: number) => void;
 }
 
 export interface VisOptionValue {
