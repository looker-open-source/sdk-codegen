/*

 MIT License

 Copyright (c) 2022 Looker Data Sciences, Inc.

 Permission is hereby granted, free of charge, to any person obtaining a copy
 of this software and associated documentation files (the "Software"), to deal
 in the Software without restriction, including without limitation the rights
 to use, copy, modify, merge, publish, distribute, sublicense, and/or sell
 copies of the Software, and to permit persons to whom the Software is
 furnished to do so, subject to the following conditions:

 The above copyright notice and this permission notice shall be included in all
 copies or substantial portions of the Software.

 THE SOFTWARE IS PROVIDED "AS IS", WITHOUT WARRANTY OF ANY KIND, EXPRESS OR
 IMPLIED, INCLUDING BUT NOT LIMITED TO THE WARRANTIES OF MERCHANTABILITY,
 FITNESS FOR A PARTICULAR PURPOSE AND NONINFRINGEMENT. IN NO EVENT SHALL THE
 AUTHORS OR COPYRIGHT HOLDERS BE LIABLE FOR ANY CLAIM, DAMAGES OR OTHER
 LIABILITY, WHETHER IN AN ACTION OF CONTRACT, TORT OR OTHERWISE, ARISING FROM,
 OUT OF OR IN CONNECTION WITH THE SOFTWARE OR THE USE OR OTHER DEALINGS IN THE
 SOFTWARE.

 */

import type { MouseEvent } from 'react';
import { NOT_DASHBOARD_MOUNT_NOT_SUPPORTED_ERROR } from '../../util/errors';
import { ExtensionRequestType } from '../types';
import type { ExtensionHostApiImpl } from '../extension_host_api';
import type {
  TileError,
  DrillMenuOptions,
  CrossFilterOptions,
  Filters,
  TileHostData,
<<<<<<< HEAD
} from './types';
import { DashboardRunState } from './types';
=======
  TileSDKInternal,
} from './types'
import { DashboardRunState } from './types'
>>>>>>> d72540a9

const defaultHostData: TileHostData = {
  isDashboardEditing: false,
  dashboardRunState: DashboardRunState.UNKNOWN,
  dashboardFilters: {},
<<<<<<< HEAD
};
export class TileSDKImpl implements TileSDK {
  hostApi: ExtensionHostApiImpl;
  tileHostData: TileHostData;
=======
}
export class TileSDKImpl implements TileSDKInternal {
  hostApi: ExtensionHostApiImpl
  tileHostData: TileHostData
>>>>>>> d72540a9

  constructor(hostApi: ExtensionHostApiImpl) {
    this.hostApi = hostApi;
    this.tileHostData = { ...defaultHostData };
  }

  tileHostDataChanged(partialHostData: Partial<TileHostData>) {
    // Ignore update messages if dashboard mounts not supported.
    // Should never happen.
    if (this.hostApi.isDashboardMountSupported) {
      this.tileHostData = { ...this.tileHostData, ...partialHostData };
    }
  }

  addError(error: TileError) {
    if (this.hostApi.isDashboardMountSupported) {
      this.hostApi.send(ExtensionRequestType.TILE_ADD_ERRORS, {
        errors: [error],
      })
    } else {
      throw NOT_DASHBOARD_MOUNT_NOT_SUPPORTED_ERROR
    }
  }

  clearError() {
    if (this.hostApi.isDashboardMountSupported) {
      this.hostApi.send(ExtensionRequestType.TILE_CLEAR_ERRORS, {
        group: undefined,
      })
    } else {
      throw NOT_DASHBOARD_MOUNT_NOT_SUPPORTED_ERROR
    }
  }

  addErrors(...errors: TileError[]) {
    if (this.hostApi.isDashboardMountSupported) {
      this.hostApi.send(ExtensionRequestType.TILE_ADD_ERRORS, { errors });
    } else {
      throw NOT_DASHBOARD_MOUNT_NOT_SUPPORTED_ERROR;
    }
  }

  clearErrors(group?: string) {
    if (this.hostApi.isDashboardMountSupported) {
      this.hostApi.send(ExtensionRequestType.TILE_CLEAR_ERRORS, { group });
    } else {
      throw NOT_DASHBOARD_MOUNT_NOT_SUPPORTED_ERROR;
    }
  }

  openDrillMenu(options: DrillMenuOptions, event?: MouseEvent) {
    if (this.hostApi.isDashboardMountSupported) {
      this.hostApi.send(ExtensionRequestType.TILE_OPEN_DRILL_MENU, {
        options,
        event: this.sanitizeEvent(event),
      });
    } else {
      throw NOT_DASHBOARD_MOUNT_NOT_SUPPORTED_ERROR;
    }
  }

  toggleCrossFilter(options: CrossFilterOptions, event?: MouseEvent) {
    if (this.hostApi.isDashboardMountSupported) {
      this.hostApi.send(ExtensionRequestType.TILE_TOGGLE_CROSS_FILTER, {
        options,
        event: this.sanitizeEvent(event),
      });
    } else {
      throw NOT_DASHBOARD_MOUNT_NOT_SUPPORTED_ERROR;
    }
  }

  runDashboard() {
    if (this.hostApi.isDashboardMountSupported) {
      this.hostApi.send(ExtensionRequestType.TILE_RUN_DASHBOARD, {});
    } else {
      throw NOT_DASHBOARD_MOUNT_NOT_SUPPORTED_ERROR;
    }
  }

  stopDashboard() {
    if (this.hostApi.isDashboardMountSupported) {
      this.hostApi.send(ExtensionRequestType.TILE_STOP_DASHBOARD, {});
    } else {
      throw NOT_DASHBOARD_MOUNT_NOT_SUPPORTED_ERROR;
    }
  }

  updateFilters(filters: Filters, run = false) {
    if (this.hostApi.isDashboardMountSupported) {
      this.hostApi.send(ExtensionRequestType.TILE_UPDATE_FILTERS, {
        filters,
        run,
      });
    } else {
      throw NOT_DASHBOARD_MOUNT_NOT_SUPPORTED_ERROR;
    }
  }

  openScheduleDialog() {
    if (this.hostApi.isDashboardMountSupported) {
      return this.hostApi.sendAndReceive(
        ExtensionRequestType.TILE_OPEN_SCHEDULE_DIALOG,
        {}
      );
    } else {
      throw NOT_DASHBOARD_MOUNT_NOT_SUPPORTED_ERROR;
    }
  }

  sanitizeEvent(event?: MouseEvent) {
    if (event) {
      return {
        metaKey: event.metaKey,
        pageX: event.pageX,
        pageY: event.pageY,
        type: event.type,
      };
    }
    return undefined;
  }
}<|MERGE_RESOLUTION|>--- conflicted
+++ resolved
@@ -29,35 +29,23 @@
 import { ExtensionRequestType } from '../types';
 import type { ExtensionHostApiImpl } from '../extension_host_api';
 import type {
+  CrossFilterOptions,
+  DrillMenuOptions,
+  Filters,
   TileError,
-  DrillMenuOptions,
-  CrossFilterOptions,
-  Filters,
   TileHostData,
-<<<<<<< HEAD
+  TileSDKInternal,
 } from './types';
 import { DashboardRunState } from './types';
-=======
-  TileSDKInternal,
-} from './types'
-import { DashboardRunState } from './types'
->>>>>>> d72540a9
 
 const defaultHostData: TileHostData = {
   isDashboardEditing: false,
   dashboardRunState: DashboardRunState.UNKNOWN,
   dashboardFilters: {},
-<<<<<<< HEAD
 };
-export class TileSDKImpl implements TileSDK {
+export class TileSDKImpl implements TileSDKInternal {
   hostApi: ExtensionHostApiImpl;
   tileHostData: TileHostData;
-=======
-}
-export class TileSDKImpl implements TileSDKInternal {
-  hostApi: ExtensionHostApiImpl
-  tileHostData: TileHostData
->>>>>>> d72540a9
 
   constructor(hostApi: ExtensionHostApiImpl) {
     this.hostApi = hostApi;
@@ -76,9 +64,9 @@
     if (this.hostApi.isDashboardMountSupported) {
       this.hostApi.send(ExtensionRequestType.TILE_ADD_ERRORS, {
         errors: [error],
-      })
+      });
     } else {
-      throw NOT_DASHBOARD_MOUNT_NOT_SUPPORTED_ERROR
+      throw NOT_DASHBOARD_MOUNT_NOT_SUPPORTED_ERROR;
     }
   }
 
@@ -86,9 +74,9 @@
     if (this.hostApi.isDashboardMountSupported) {
       this.hostApi.send(ExtensionRequestType.TILE_CLEAR_ERRORS, {
         group: undefined,
-      })
+      });
     } else {
-      throw NOT_DASHBOARD_MOUNT_NOT_SUPPORTED_ERROR
+      throw NOT_DASHBOARD_MOUNT_NOT_SUPPORTED_ERROR;
     }
   }
 
