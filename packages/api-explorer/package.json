--- conflicted
+++ resolved
@@ -25,11 +25,7 @@
     "watch": "yarn lerna exec --scope @looker/api-explorer --stream 'BABEL_ENV=build babel src --root-mode upward --out-dir lib --source-maps --extensions .ts,.tsx --no-comments --watch'"
   },
   "devDependencies": {
-<<<<<<< HEAD
-    "@looker/components-test-utils": "^0.9.17",
-=======
     "@looker/components-test-utils": "^0.9.21",
->>>>>>> f0f2574b
     "@looker/sdk-codegen-scripts": "^0.3.5-alpha.4",
     "@testing-library/jest-dom": "^5.11.4",
     "@testing-library/react": "^11.1.0",
@@ -48,11 +44,7 @@
     "webpack-dev-server": "^3.10.3"
   },
   "dependencies": {
-<<<<<<< HEAD
-    "@looker/components": "^0.9.19",
-=======
     "@looker/components": "^0.9.22",
->>>>>>> f0f2574b
     "@looker/run-it": "^0.1.4-alpha.4",
     "@looker/sdk": "^0.3.7-beta.4",
     "@looker/sdk-codegen": "^0.3.5-alpha.4",
