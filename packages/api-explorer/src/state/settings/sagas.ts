--- conflicted
+++ resolved
@@ -38,14 +38,8 @@
   const settings = yield* select((state: RootState) => ({
     sdkLanguage: state.settings.sdkLanguage,
   }))
-<<<<<<< HEAD
-  yield* call(
-    adaptor.localStorageSetItem,
+  adaptor.localStorageSetItem(
     StoreConstants.LOCALSTORAGE_SETTINGS_KEY,
-=======
-  envAdaptor.localStorageSetItem(
-    EnvAdaptorConstants.LOCALSTORAGE_SETTINGS_KEY,
->>>>>>> b08b08e9
     JSON.stringify(settings)
   )
 }
@@ -53,18 +47,10 @@
 /**
  * Returns default settings overridden with any persisted state in local storage
  */
-<<<<<<< HEAD
-function* deserializeLocalStorage() {
+async function deserializeLocalStorage() {
   const adaptor = getExtAdaptor()
-  const settings = yield* call(
-    adaptor.localStorageGetItem,
+  const settings = await adaptor.localStorageGetItem(
     StoreConstants.LOCALSTORAGE_SETTINGS_KEY
-=======
-async function deserializeLocalStorage() {
-  const envAdaptor = getEnvAdaptor()
-  const settings = await envAdaptor.localStorageGetItem(
-    EnvAdaptorConstants.LOCALSTORAGE_SETTINGS_KEY
->>>>>>> b08b08e9
   )
   return settings
     ? { ...defaultSettings, ...JSON.parse(settings) }
