/*

 MIT License

 Copyright (c) 2020 Looker Data Sciences, Inc.

 Permission is hereby granted, free of charge, to any person obtaining a copy
 of this software and associated documentation files (the "Software"), to deal
 in the Software without restriction, including without limitation the rights
 to use, copy, modify, merge, publish, distribute, sublicense, and/or sell
 copies of the Software, and to permit persons to whom the Software is
 furnished to do so, subject to the following conditions:

 The above copyright notice and this permission notice shall be included in all
 copies or substantial portions of the Software.

 THE SOFTWARE IS PROVIDED "AS IS", WITHOUT WARRANTY OF ANY KIND, EXPRESS OR
 IMPLIED, INCLUDING BUT NOT LIMITED TO THE WARRANTIES OF MERCHANTABILITY,
 FITNESS FOR A PARTICULAR PURPOSE AND NONINFRINGEMENT. IN NO EVENT SHALL THE
 AUTHORS OR COPYRIGHT HOLDERS BE LIABLE FOR ANY CLAIM, DAMAGES OR OTHER
 LIABILITY, WHETHER IN AN ACTION OF CONTRACT, TORT OR OTHERWISE, ARISING FROM,
 OUT OF OR IN CONNECTION WITH THE SOFTWARE OR THE USE OR OTHER DEALINGS IN THE
 SOFTWARE.

 */
<<<<<<< HEAD

import React, { FC, useEffect, useState } from 'react'
=======
import React, { FC, useState, useEffect } from 'react'
>>>>>>> c8e37dcc
import { ButtonToggle, ButtonItem } from '@looker/components'
import { KeyedCollection, IMethodResponse } from '@looker/sdk-codegen'

import { DocCode } from '../DocCode'
import { copyAndCleanResponse } from './utils'

interface DocResponseTypesProps {
  responses: KeyedCollection<IMethodResponse>
}

/**
 * Temporary handler for state change lag when switching from an endpoint that is missing the first mediaType
 * from the last endpoint
 *
 * @param responses all method responses
 * @param mediaType missing media type (which shows the state lag
 */
const responseNotFound = (
  responses: KeyedCollection<IMethodResponse>,
  mediaType: string
) => {
  const types = Object.keys(responses)
  const notFound = `Response mediaType ${mediaType} not found. Available types are: ${types.join(
    ', '
  )}`
  return <span>{notFound}</span>
}

/**
 * Given a collection of media types (keys) and responses (values) for a response code, generate a group of buttons for
 * toggling media type and render the response
 * @param response
 */
export const DocResponseTypes: FC<DocResponseTypesProps> = ({ responses }) => {
<<<<<<< HEAD
  const [mediaTypes, setMediaTypes] = useState(Object.keys(responses))
  const [mediaType, setMediaType] = useState(mediaTypes[0])

  useEffect(() => {
    const keys = Object.keys(responses)
    setMediaTypes(Object.keys(responses))
    setMediaType(keys.length > 0 ? keys[0] : '')
  }, [responses])

=======
  const mediaTypes = Object.keys(responses)
  const [selectedMediaType, setSelectedMediaType] = useState(mediaTypes[0])
  const [resps, setResps] = useState(responses)

  useEffect(() => {
    /** When new responses are passed, update the default selected media type */
    setSelectedMediaType(mediaTypes[0])
    setResps(responses)
  }, [responses])

  // TODO: Account for endpoints with no responses (e.g. delete a custom cmd)
>>>>>>> c8e37dcc
  return (
    <>
      <ButtonToggle
        value={selectedMediaType}
        onChange={setSelectedMediaType}
        mt="large"
        mb="large"
      >
        {mediaTypes.map((mediaType) => (
          <ButtonItem key={mediaType}>{mediaType}</ButtonItem>
        ))}
      </ButtonToggle>
<<<<<<< HEAD
      {responses[mediaType] && (
        <DocCode
          code={JSON.stringify(
            copyAndCleanResponse(responses[mediaType]),
            null,
            2
          )}
        />
      )}
      {!responses[mediaType] && responseNotFound(responses, mediaType)}
=======
      <DocCode
        code={JSON.stringify(
          copyAndCleanResponse(resps[selectedMediaType]),
          null,
          2
        )}
      />
>>>>>>> c8e37dcc
    </>
  )
}<|MERGE_RESOLUTION|>--- conflicted
+++ resolved
@@ -23,12 +23,7 @@
  SOFTWARE.
 
  */
-<<<<<<< HEAD
-
-import React, { FC, useEffect, useState } from 'react'
-=======
 import React, { FC, useState, useEffect } from 'react'
->>>>>>> c8e37dcc
 import { ButtonToggle, ButtonItem } from '@looker/components'
 import { KeyedCollection, IMethodResponse } from '@looker/sdk-codegen'
 
@@ -40,40 +35,11 @@
 }
 
 /**
- * Temporary handler for state change lag when switching from an endpoint that is missing the first mediaType
- * from the last endpoint
- *
- * @param responses all method responses
- * @param mediaType missing media type (which shows the state lag
- */
-const responseNotFound = (
-  responses: KeyedCollection<IMethodResponse>,
-  mediaType: string
-) => {
-  const types = Object.keys(responses)
-  const notFound = `Response mediaType ${mediaType} not found. Available types are: ${types.join(
-    ', '
-  )}`
-  return <span>{notFound}</span>
-}
-
-/**
  * Given a collection of media types (keys) and responses (values) for a response code, generate a group of buttons for
  * toggling media type and render the response
  * @param response
  */
 export const DocResponseTypes: FC<DocResponseTypesProps> = ({ responses }) => {
-<<<<<<< HEAD
-  const [mediaTypes, setMediaTypes] = useState(Object.keys(responses))
-  const [mediaType, setMediaType] = useState(mediaTypes[0])
-
-  useEffect(() => {
-    const keys = Object.keys(responses)
-    setMediaTypes(Object.keys(responses))
-    setMediaType(keys.length > 0 ? keys[0] : '')
-  }, [responses])
-
-=======
   const mediaTypes = Object.keys(responses)
   const [selectedMediaType, setSelectedMediaType] = useState(mediaTypes[0])
   const [resps, setResps] = useState(responses)
@@ -85,7 +51,6 @@
   }, [responses])
 
   // TODO: Account for endpoints with no responses (e.g. delete a custom cmd)
->>>>>>> c8e37dcc
   return (
     <>
       <ButtonToggle
@@ -98,18 +63,6 @@
           <ButtonItem key={mediaType}>{mediaType}</ButtonItem>
         ))}
       </ButtonToggle>
-<<<<<<< HEAD
-      {responses[mediaType] && (
-        <DocCode
-          code={JSON.stringify(
-            copyAndCleanResponse(responses[mediaType]),
-            null,
-            2
-          )}
-        />
-      )}
-      {!responses[mediaType] && responseNotFound(responses, mediaType)}
-=======
       <DocCode
         code={JSON.stringify(
           copyAndCleanResponse(resps[selectedMediaType]),
@@ -117,7 +70,6 @@
           2
         )}
       />
->>>>>>> c8e37dcc
     </>
   )
 }