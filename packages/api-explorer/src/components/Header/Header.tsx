--- conflicted
+++ resolved
@@ -49,7 +49,8 @@
   className?: string
 }
 
-<<<<<<< HEAD
+export const HEADER_REM = 4
+
 /**
  * Renders the API Explorer header
  * @param className
@@ -59,10 +60,6 @@
  * @param toggleNavigation  Nav state setter
  * @constructor
  */
-=======
-export const HEADER_REM = 4
-
->>>>>>> cf4fe0a8
 export const HeaderLayout: FC<HeaderProps> = ({
   className,
   specs,
