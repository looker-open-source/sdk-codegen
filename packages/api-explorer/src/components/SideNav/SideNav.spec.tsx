/*

 MIT License

 Copyright (c) 2021 Looker Data Sciences, Inc.

 Permission is hereby granted, free of charge, to any person obtaining a copy
 of this software and associated documentation files (the "Software"), to deal
 in the Software without restriction, including without limitation the rights
 to use, copy, modify, merge, publish, distribute, sublicense, and/or sell
 copies of the Software, and to permit persons to whom the Software is
 furnished to do so, subject to the following conditions:

 The above copyright notice and this permission notice shall be included in all
 copies or substantial portions of the Software.

 THE SOFTWARE IS PROVIDED "AS IS", WITHOUT WARRANTY OF ANY KIND, EXPRESS OR
 IMPLIED, INCLUDING BUT NOT LIMITED TO THE WARRANTIES OF MERCHANTABILITY,
 FITNESS FOR A PARTICULAR PURPOSE AND NONINFRINGEMENT. IN NO EVENT SHALL THE
 AUTHORS OR COPYRIGHT HOLDERS BE LIABLE FOR ANY CLAIM, DAMAGES OR OTHER
 LIABILITY, WHETHER IN AN ACTION OF CONTRACT, TORT OR OTHERWISE, ARISING FROM,
 OUT OF OR IN CONNECTION WITH THE SOFTWARE OR THE USE OR OTHER DEALINGS IN THE
 SOFTWARE.

 */
import React from 'react'
import { criteriaToSet } from '@looker/sdk-codegen'
import userEvent from '@testing-library/user-event'
import { screen, waitFor } from '@testing-library/react'

import { getLoadedSpecs, specState } from '../../test-data'
import { renderWithRouterAndReduxProvider } from '../../test-utils'
import { defaultSettingsState } from '../../state'
import { SideNav } from './SideNav'
import { countMethods, countTypes } from './searchUtils'

describe('SideNav', () => {
  const specs = getLoadedSpecs()
  const specDispatch = jest.fn()
  const allTagsPattern = /^(Auth|ApiAuth)$/
  const allTypesPattern = /^(WriteDashboard|WriteQuery)$/

  let saveLocation: Location

  beforeEach(() => {
    saveLocation = window.location
    window.location = {
      ...saveLocation,
      pathname: '/3.1',
    }
  })

  afterEach(() => {
    window.location = saveLocation
  })

  test('it renders search, methods tab and types tab', () => {
    renderWithRouterAndReduxProvider(
      <SideNav
        specs={specs}
        spec={specState.spec}
        specDispatch={specDispatch}
      />
    )
    const search = screen.getByLabelText('Search')
    expect(search).toHaveProperty('placeholder', 'Search')
    const tabs = screen.getAllByRole('tab', {
      name: /^Methods \(\d+\)|Types \(\d+\)$/,
    })
    expect(tabs).toHaveLength(2)
    expect(tabs[0]).toHaveTextContent(
      `Methods (${countMethods(specState.spec.api!.tags)})`
    )

    expect(tabs[1]).toHaveTextContent(
      `Types (${countTypes(specState.spec.api!.types)})`
    )
  })

  test('Methods tab is the default active tab', () => {
    renderWithRouterAndReduxProvider(
      <SideNav
        specs={specs}
        spec={specState.spec}
        specDispatch={specDispatch}
      />,
      ['/3.1/methods']
    )
    expect(screen.getAllByText(allTagsPattern)).toHaveLength(2)
    expect(
      screen.queryAllByRole('link', { name: allTypesPattern })
    ).toHaveLength(0) // eslint-disable-line jest-dom/prefer-in-document

    userEvent.click(screen.getByRole('tab', { name: /^Types \(\d+\)$/ }))

    expect(screen.queryAllByText(allTagsPattern)).toHaveLength(2)
  })

  test('url determines active tab', () => {
    renderWithRouterAndReduxProvider(
      <SideNav
        specs={specs}
        spec={specState.spec}
        specDispatch={specDispatch}
      />,
      ['/3.1/types']
    )
    // eslint-disable-next-line jest-dom/prefer-in-document
    expect(screen.queryAllByText(allTagsPattern)).toHaveLength(2)
  })
})

describe('Search', () => {
  const specs = getLoadedSpecs()
  const specDispatch = jest.fn()

  test('it filters methods and types on input', async () => {
    renderWithRouterAndReduxProvider(
      <SideNav
        specs={specs}
        spec={specState.spec}
        specDispatch={specDispatch}
      />
    )
    const searchPattern = 'embedsso'
    const input = screen.getByLabelText('Search')
    jest.spyOn(specState.spec.api!, 'search')
<<<<<<< HEAD
    await act(async () => {
      /** Pasting to avoid triggering search multiple times */
      await userEvent.paste(input, searchPattern)
      await waitFor(() => {
        expect(specState.spec.api!.search).toHaveBeenCalledWith(
          searchPattern,
          criteriaToSet(defaultSearchState.criteria)
=======
    /** Pasting to avoid triggering search multiple times */
    await userEvent.paste(input, searchPattern)
    await waitFor(() => {
      expect(specState.spec.api!.search).toHaveBeenCalledWith(
        searchPattern,
        CriteriaToSet(defaultSettingsState.searchCriteria)
      )
      const methods = screen.getByRole('tab', { name: 'Methods (1)' })
      userEvent.click(methods)
      expect(
        screen.getByText(
          specState.spec.api!.tags.Auth.create_sso_embed_url.summary
>>>>>>> bff67d40
        )
      ).toBeInTheDocument()
      const types = screen.getByRole('tab', { name: 'Types (1)' })
      userEvent.click(types)
      expect(screen.getByText('EmbedSso')).toBeInTheDocument()
    })
  })
})<|MERGE_RESOLUTION|>--- conflicted
+++ resolved
@@ -24,7 +24,7 @@
 
  */
 import React from 'react'
-import { criteriaToSet } from '@looker/sdk-codegen'
+import { CriteriaToSet } from '@looker/sdk-codegen'
 import userEvent from '@testing-library/user-event'
 import { screen, waitFor } from '@testing-library/react'
 
@@ -125,15 +125,6 @@
     const searchPattern = 'embedsso'
     const input = screen.getByLabelText('Search')
     jest.spyOn(specState.spec.api!, 'search')
-<<<<<<< HEAD
-    await act(async () => {
-      /** Pasting to avoid triggering search multiple times */
-      await userEvent.paste(input, searchPattern)
-      await waitFor(() => {
-        expect(specState.spec.api!.search).toHaveBeenCalledWith(
-          searchPattern,
-          criteriaToSet(defaultSearchState.criteria)
-=======
     /** Pasting to avoid triggering search multiple times */
     await userEvent.paste(input, searchPattern)
     await waitFor(() => {
@@ -146,7 +137,6 @@
       expect(
         screen.getByText(
           specState.spec.api!.tags.Auth.create_sso_embed_url.summary
->>>>>>> bff67d40
         )
       ).toBeInTheDocument()
       const types = screen.getByRole('tab', { name: 'Types (1)' })
