/*

 MIT License

 Copyright (c) 2021 Looker Data Sciences, Inc.

 Permission is hereby granted, free of charge, to any person obtaining a copy
 of this software and associated documentation files (the "Software"), to deal
 in the Software without restriction, including without limitation the rights
 to use, copy, modify, merge, publish, distribute, sublicense, and/or sell
 copies of the Software, and to permit persons to whom the Software is
 furnished to do so, subject to the following conditions:

 The above copyright notice and this permission notice shall be included in all
 copies or substantial portions of the Software.

 THE SOFTWARE IS PROVIDED "AS IS", WITHOUT WARRANTY OF ANY KIND, EXPRESS OR
 IMPLIED, INCLUDING BUT NOT LIMITED TO THE WARRANTIES OF MERCHANTABILITY,
 FITNESS FOR A PARTICULAR PURPOSE AND NONINFRINGEMENT. IN NO EVENT SHALL THE
 AUTHORS OR COPYRIGHT HOLDERS BE LIABLE FOR ANY CLAIM, DAMAGES OR OTHER
 LIABILITY, WHETHER IN AN ACTION OF CONTRACT, TORT OR OTHERWISE, ARISING FROM,
 OUT OF OR IN CONNECTION WITH THE SOFTWARE OR THE USE OR OTHER DEALINGS IN THE
 SOFTWARE.

 */

import React, { useEffect, useState } from 'react'
import styled from 'styled-components'
import { Accordion2, Heading } from '@looker/components'
import type { MethodList } from '@looker/sdk-codegen'
import { useSelector } from 'react-redux'
import { useRouteMatch } from 'react-router-dom'
import { useNavigation, highlightHTML, buildMethodPath } from '../../utils'
import { Link } from '../Link'
import { selectSearchPattern } from '../../state'

interface MethodsProps {
  methods: MethodList
  tag: string
  specKey: string
  className?: string
  defaultOpen?: boolean
}

export const SideNavMethods = styled(
  ({ className, methods, tag, specKey, defaultOpen = false }: MethodsProps) => {
    const { buildPathWithGlobalParams, navigateWithGlobalParams } =
      useNavigation()
    const searchPattern = useSelector(selectSearchPattern)
    const match = useRouteMatch<{ methodTag: string }>(
      `/:specKey/methods/:methodTag/:methodName?`
    )
    const [isOpen, setIsOpen] = useState(defaultOpen)
    const handleOpen = () => {
      const _isOpen = !isOpen
      setIsOpen(_isOpen)
      if (_isOpen) {
<<<<<<< HEAD
        navigate(`/${specKey}/methods/${tag}`, { opts: null })
      } else {
        navigate(`/${specKey}/methods`, { opts: null })
=======
        navigateWithGlobalParams(`/${specKey}/methods/${tag}`)
      } else {
        navigateWithGlobalParams(`/${specKey}/methods`)
>>>>>>> a4ac3bcf
      }
    }

    useEffect(() => {
      const status = match
        ? defaultOpen || match.params.methodTag === tag
        : defaultOpen
      setIsOpen(status)
    }, [defaultOpen])

    /* TODO: Fix highlighting. It is applied but it is somehow being overridden */
    return (
      <Accordion2
        isOpen={isOpen}
        toggleOpen={handleOpen}
        className={className}
        label={
          <Heading as="h4" fontSize="small" py="xsmall">
            {highlightHTML(searchPattern, tag)}
          </Heading>
        }
      >
        <ul>
          {Object.values(methods).map((method) => (
            <li key={method.name}>
              <Link
                to={buildPathWithGlobalParams(
                  buildMethodPath(specKey, tag, method.name)
                )}
              >
                {highlightHTML(searchPattern, method.summary)}
              </Link>
            </li>
          ))}
        </ul>
      </Accordion2>
    )
  }
)`
  font-family: ${({ theme }) => theme.fonts.brand};

  [aria-controls]:hover,
  [aria-expanded='true'] {
    h4,
    svg {
      color: ${({ theme }) => theme.colors.key};
    }
  }

  [aria-expanded='true'] h4 {
    font-weight: ${({ theme }) => theme.fontWeights.semiBold};
  }

  ul {
    border-left: dashed 1px ${({ theme }) => theme.colors.ui2};
    list-style: none;
    margin: 0;
    padding: 0;
    padding-left: ${({ theme }) => theme.space.xxsmall};
    padding-top: ${({ theme }) => theme.space.xxsmall};
  }

  [aria-current] {
    background: ${({ theme }) => theme.colors.ui1};
    font-weight: ${({ theme }) => theme.fontWeights.semiBold};
  }

  ${Link} {
    border-radius: ${({ theme }) => theme.radii.medium};
    display: block;
    overflow: hidden;
    padding: ${({ theme }) => theme.space.xsmall};
    text-overflow: ellipsis;
    white-space: nowrap;

    &:hover,
    &:focus,
    &.active {
      background: ${({ theme }) => theme.colors.ui1};
    }
  }
`<|MERGE_RESOLUTION|>--- conflicted
+++ resolved
@@ -55,15 +55,9 @@
       const _isOpen = !isOpen
       setIsOpen(_isOpen)
       if (_isOpen) {
-<<<<<<< HEAD
         navigate(`/${specKey}/methods/${tag}`, { opts: null })
       } else {
         navigate(`/${specKey}/methods`, { opts: null })
-=======
-        navigateWithGlobalParams(`/${specKey}/methods/${tag}`)
-      } else {
-        navigateWithGlobalParams(`/${specKey}/methods`)
->>>>>>> a4ac3bcf
       }
     }
 
