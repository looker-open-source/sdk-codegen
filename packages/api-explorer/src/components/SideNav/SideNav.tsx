--- conflicted
+++ resolved
@@ -43,12 +43,8 @@
   TagList,
   TypeTagList,
 } from '@looker/sdk-codegen'
-<<<<<<< HEAD
-import { criteriaToSet, tagTypes } from '@looker/sdk-codegen'
-=======
 import { CriteriaToSet, tagTypes } from '@looker/sdk-codegen'
 import { useSelector } from 'react-redux'
->>>>>>> bff67d40
 
 import type { SpecAction } from '../../reducers'
 import { useWindowSize } from '../../utils'
@@ -108,15 +104,6 @@
 
   const [pattern, setSearchPattern] = useState('')
   const debouncedPattern = useDebounce(pattern, 250)
-<<<<<<< HEAD
-  const [searchResults, setSearchResults] = useState<ISearchResult>()
-  const searchCriteria = criteriaToSet(searchSettings.criteria)
-  const [tags, setTags] = useState(api.tags || {})
-  const [typeTags, setTypeTags] = useState(api.typeTags || {})
-  const [types, setTypes] = useState(api.types || {})
-  const [methodCount, setMethodCount] = useState(countMethods(tags))
-  const [typeCount, setTypeCount] = useState(countTypes(types))
-=======
   const [sideNavState, setSideNavState] = useState<SideNavState>(() => ({
     tags: spec?.api?.tags || {},
     typeTags: spec?.api?.typeTags || {},
@@ -125,7 +112,6 @@
     searchResults: undefined,
   }))
   const { tags, typeTags, methodCount, typeCount, searchResults } = sideNavState
->>>>>>> bff67d40
 
   const handleInputChange = (value: string) => {
     setSearchPattern(value)
