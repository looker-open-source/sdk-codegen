--- conflicted
+++ resolved
@@ -99,28 +99,6 @@
 
   return (
     <Box mb="xlarge">
-<<<<<<< HEAD
-      <CollapserCard heading="SDK declarations">
-        <>
-          <TabList {...tabs}>
-            {Object.keys(generators).map((language) => (
-              <Tab key={language}>{language}</Tab>
-            ))}
-          </TabList>
-          <TabPanels {...tabs} pt="0">
-            {Object.entries(generators).map(([language, gen]) => {
-              const code = method
-                ? gen.declareMethod('', item as IMethod)
-                : gen.declareType('', item as IType)
-              return (
-                <TabPanel key={language}>
-                  <DocCode language={language} code={code} editor="prism" />
-                </TabPanel>
-              )
-            })}
-          </TabPanels>
-        </>
-=======
       <CollapserCard heading={header}>
         {Object.keys(declarations).length > 1 ? (
           <DocDeclarations declarations={declarations} />
@@ -130,7 +108,6 @@
             code={Object.values(declarations)[0]}
           />
         )}
->>>>>>> 38665ac4
       </CollapserCard>
     </Box>
   )
