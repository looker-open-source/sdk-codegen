--- conflicted
+++ resolved
@@ -23,10 +23,7 @@
  SOFTWARE.
 
  */
-<<<<<<< HEAD
-=======
 export { DocActivityType } from './DocActivityType'
->>>>>>> bb12407c
 export { DocCode } from './DocCode'
 export { DocMethodSummary } from './DocMethodSummary'
 export { DocMarkdown } from './DocMarkdown'
@@ -41,5 +38,4 @@
 export { Main } from './MainWrapper'
 export { MethodBadge } from './MethodBadge'
 export { SideNav } from './SideNav'
-export { SideNavToggle } from './SideNavToggle'
-export { MethodBadge } from './MethodBadge'+export { SideNavToggle } from './SideNavToggle'