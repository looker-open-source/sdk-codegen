/*

 MIT License

 Copyright (c) 2021 Looker Data Sciences, Inc.

 Permission is hereby granted, free of charge, to any person obtaining a copy
 of this software and associated documentation files (the "Software"), to deal
 in the Software without restriction, including without limitation the rights
 to use, copy, modify, merge, publish, distribute, sublicense, and/or sell
 copies of the Software, and to permit persons to whom the Software is
 furnished to do so, subject to the following conditions:

 The above copyright notice and this permission notice shall be included in all
 copies or substantial portions of the Software.

 THE SOFTWARE IS PROVIDED "AS IS", WITHOUT WARRANTY OF ANY KIND, EXPRESS OR
 IMPLIED, INCLUDING BUT NOT LIMITED TO THE WARRANTIES OF MERCHANTABILITY,
 FITNESS FOR A PARTICULAR PURPOSE AND NONINFRINGEMENT. IN NO EVENT SHALL THE
 AUTHORS OR COPYRIGHT HOLDERS BE LIABLE FOR ANY CLAIM, DAMAGES OR OTHER
 LIABILITY, WHETHER IN AN ACTION OF CONTRACT, TORT OR OTHERWISE, ARISING FROM,
 OUT OF OR IN CONNECTION WITH THE SOFTWARE OR THE USE OR OTHER DEALINGS IN THE
 SOFTWARE.

 */

import React, { FC, useReducer, useState, useEffect } from 'react'
import { useLocation } from 'react-router'
import styled, { createGlobalStyle } from 'styled-components'
import { Aside, ComponentsProvider, Layout, Page } from '@looker/components'
import { Looker40SDK, Looker31SDK } from '@looker/sdk'
import { SpecList } from '@looker/sdk-codegen'

import {
  SearchContext,
  LodeContext,
  defaultLodeContextValue,
  EnvAdaptorContext,
} from './context'
import { EnvAdaptorConstants, getLoded, IApixEnvAdaptor } from './utils'
import { Header, SideNav } from './components'
import {
  specReducer,
  initDefaultSpecState,
  searchReducer,
  defaultSearchState,
} from './reducers'
import { AppRouter } from './routes'
import { apixFilesHost } from './utils/lodeUtils'
import { useActions } from './hooks'

export interface ApiExplorerProps {
  specs: SpecList
  sdk?: Looker31SDK | Looker40SDK
  exampleLodeUrl?: string
  declarationsLodeUrl?: string
  envAdaptor: IApixEnvAdaptor
}

export const BodyOverride = createGlobalStyle` html { height: 100%; overflow: hidden; } `

const ApiExplorer: FC<ApiExplorerProps> = ({
  specs,
  envAdaptor,
  exampleLodeUrl = 'https://raw.githubusercontent.com/looker-open-source/sdk-codegen/main/examplesIndex.json',
  declarationsLodeUrl = `${apixFilesHost}/declarationsIndex.json`,
}) => {
  const location = useLocation()
  const { setSdkLanguageAction } = useActions()

  const [spec, specDispatch] = useReducer(
    specReducer,
    initDefaultSpecState(specs, location)
  )
  const [searchSettings, setSearchSettings] = useReducer(
    searchReducer,
    defaultSearchState
  )

  const [lode, setLode] = useState(defaultLodeContextValue)

  const [hasNavigation, setHasNavigation] = useState(true)
  const toggleNavigation = (target?: boolean) =>
    setHasNavigation(target || !hasNavigation)

  useEffect(() => {
    getLoded(exampleLodeUrl, declarationsLodeUrl).then((resp) => setLode(resp))
  }, [exampleLodeUrl, declarationsLodeUrl])

  useEffect(() => {
    const getSettings = async () => {
      const resp = await envAdaptor.localStorageGetItem(
        EnvAdaptorConstants.LOCALSTORAGE_SDK_LANGUAGE_KEY
      )
      if (resp) {
        setSdkLanguageAction(resp)
      }
    }
    getSettings()
  }, [envAdaptor, setSdkLanguageAction])

  return (
<<<<<<< HEAD
    <>
      <ComponentsProvider
        loadGoogleFonts
        themeCustomizations={{
          fontFamilies: { brand: 'Google Sans' },
          colors: { key: '#1A73E8' },
        }}
      >
=======
    <ComponentsProvider
      loadGoogleFonts
      themeCustomizations={{
        fontFamilies: { brand: 'Google Sans' },
        colors: { key: '#1A73E8' },
      }}
    >
      <EnvAdaptorContext.Provider value={{ envAdaptor }}>
>>>>>>> e5a5ee7d
        <LodeContext.Provider value={{ ...lode }}>
          <SearchContext.Provider value={{ searchSettings, setSearchSettings }}>
            <Page style={{ overflow: 'hidden' }}>
              <Header
                specs={specs}
                spec={spec}
                specDispatch={specDispatch}
                toggleNavigation={toggleNavigation}
              />
              <Layout hasAside height="100%">
                {hasNavigation && (
                  <AsideBorder pt="large" width="20rem">
                    <SideNav api={spec.api} specKey={spec.key} />
                  </AsideBorder>
                )}
                <AppRouter
                  api={spec.api}
                  specKey={spec.key}
                  specs={specs}
                  toggleNavigation={toggleNavigation}
                />
              </Layout>
            </Page>
          </SearchContext.Provider>
        </LodeContext.Provider>
<<<<<<< HEAD
      </ComponentsProvider>
      <BodyOverride />
    </>
=======
      </EnvAdaptorContext.Provider>
    </ComponentsProvider>
>>>>>>> e5a5ee7d
  )
}

/* Border support for `Aside` coming in @looker/components very soon */
export const AsideBorder = styled(Aside)`
  border-right: 1px solid ${({ theme }) => theme.colors.ui2};
`

export default ApiExplorer<|MERGE_RESOLUTION|>--- conflicted
+++ resolved
@@ -100,7 +100,6 @@
   }, [envAdaptor, setSdkLanguageAction])
 
   return (
-<<<<<<< HEAD
     <>
       <ComponentsProvider
         loadGoogleFonts
@@ -109,49 +108,36 @@
           colors: { key: '#1A73E8' },
         }}
       >
-=======
-    <ComponentsProvider
-      loadGoogleFonts
-      themeCustomizations={{
-        fontFamilies: { brand: 'Google Sans' },
-        colors: { key: '#1A73E8' },
-      }}
-    >
-      <EnvAdaptorContext.Provider value={{ envAdaptor }}>
->>>>>>> e5a5ee7d
-        <LodeContext.Provider value={{ ...lode }}>
-          <SearchContext.Provider value={{ searchSettings, setSearchSettings }}>
-            <Page style={{ overflow: 'hidden' }}>
-              <Header
-                specs={specs}
-                spec={spec}
-                specDispatch={specDispatch}
-                toggleNavigation={toggleNavigation}
-              />
-              <Layout hasAside height="100%">
-                {hasNavigation && (
-                  <AsideBorder pt="large" width="20rem">
-                    <SideNav api={spec.api} specKey={spec.key} />
-                  </AsideBorder>
-                )}
-                <AppRouter
-                  api={spec.api}
-                  specKey={spec.key}
+        <EnvAdaptorContext.Provider value={{ envAdaptor }}>
+          <LodeContext.Provider value={{ ...lode }}>
+            <SearchContext.Provider value={{ searchSettings, setSearchSettings }}>
+              <Page style={{ overflow: 'hidden' }}>
+                <Header
                   specs={specs}
+                  spec={spec}
+                  specDispatch={specDispatch}
                   toggleNavigation={toggleNavigation}
                 />
-              </Layout>
-            </Page>
-          </SearchContext.Provider>
-        </LodeContext.Provider>
-<<<<<<< HEAD
+                <Layout hasAside height="100%">
+                  {hasNavigation && (
+                    <AsideBorder pt="large" width="20rem">
+                      <SideNav api={spec.api} specKey={spec.key} />
+                    </AsideBorder>
+                  )}
+                  <AppRouter
+                    api={spec.api}
+                    specKey={spec.key}
+                    specs={specs}
+                    toggleNavigation={toggleNavigation}
+                  />
+                </Layout>
+              </Page>
+            </SearchContext.Provider>
+          </LodeContext.Provider>
+        </EnvAdaptorContext.Provider>
       </ComponentsProvider>
       <BodyOverride />
     </>
-=======
-      </EnvAdaptorContext.Provider>
-    </ComponentsProvider>
->>>>>>> e5a5ee7d
   )
 }
 
