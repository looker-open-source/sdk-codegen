/*

 MIT License

 Copyright (c) 2021 Looker Data Sciences, Inc.

 Permission is hereby granted, free of charge, to any person obtaining a copy
 of this software and associated documentation files (the "Software"), to deal
 in the Software without restriction, including without limitation the rights
 to use, copy, modify, merge, publish, distribute, sublicense, and/or sell
 copies of the Software, and to permit persons to whom the Software is
 furnished to do so, subject to the following conditions:

 The above copyright notice and this permission notice shall be included in all
 copies or substantial portions of the Software.

 THE SOFTWARE IS PROVIDED "AS IS", WITHOUT WARRANTY OF ANY KIND, EXPRESS OR
 IMPLIED, INCLUDING BUT NOT LIMITED TO THE WARRANTIES OF MERCHANTABILITY,
 FITNESS FOR A PARTICULAR PURPOSE AND NONINFRINGEMENT. IN NO EVENT SHALL THE
 AUTHORS OR COPYRIGHT HOLDERS BE LIABLE FOR ANY CLAIM, DAMAGES OR OTHER
 LIABILITY, WHETHER IN AN ACTION OF CONTRACT, TORT OR OTHERWISE, ARISING FROM,
 OUT OF OR IN CONNECTION WITH THE SOFTWARE OR THE USE OR OTHER DEALINGS IN THE
 SOFTWARE.

 */

import type { FC } from 'react'
import React, { useState, useEffect, useCallback } from 'react'
import styled, { createGlobalStyle } from 'styled-components'
import {
  Aside,
  ComponentsProvider,
  Divider,
  Heading,
  IconButton,
  Layout,
  Page,
  Space,
} from '@looker/components'
import { FirstPage } from '@styled-icons/material/FirstPage'
import { LastPage } from '@styled-icons/material/LastPage'
import {
  registerEnvAdaptor,
  unregisterEnvAdaptor,
} from '@looker/extension-utils'
import { useSelector } from 'react-redux'
import { useLocation } from 'react-router-dom'

import type { IApixAdaptor } from './utils'
import {
  Header,
  SideNav,
  ErrorBoundary,
  SelectorContainer,
  HEADER_TOGGLE_LABEL,
  Loader,
  Banner,
} from './components'
import { AppRouter } from './routes'
import { apixFilesHost } from './utils/lodeUtils'
import {
  useSettingActions,
  useSettingStoreState,
  useLodeActions,
  useLodesStoreState,
  useSpecActions,
  useSpecStoreState,
  selectSpecs,
  selectCurrentSpec,
  selectSdkLanguage,
} from './state'
<<<<<<< HEAD
import { getSpecKey, diffPath, isValidFilter } from './utils'
=======
import { getSpecKey, diffPath, useNavigation, findSdk, allAlias } from './utils'
>>>>>>> ae59b956

export interface ApiExplorerProps {
  adaptor: IApixAdaptor
  examplesLodeUrl?: string
  declarationsLodeUrl?: string
  headless?: boolean
}

const BodyOverride = createGlobalStyle` html { height: 100%; overflow: hidden; } `

export const ApiExplorer: FC<ApiExplorerProps> = ({
  adaptor,
  examplesLodeUrl = 'https://raw.githubusercontent.com/looker-open-source/sdk-codegen/main/examplesIndex.json',
  declarationsLodeUrl = `${apixFilesHost}/declarationsIndex.json`,
  headless = false,
}) => {
  const { initialized } = useSettingStoreState()
  useLodesStoreState()
  const { working, description } = useSpecStoreState()
  const specs = useSelector(selectSpecs)
  const spec = useSelector(selectCurrentSpec)
  const selectedSdkLanguage = useSelector(selectSdkLanguage)
  const { initLodesAction } = useLodeActions()
<<<<<<< HEAD
  const { initSettingsAction, setSearchPatternAction, setTagFilterAction } =
=======
  const { initSettingsAction, setSearchPatternAction, setSdkLanguageAction } =
>>>>>>> ae59b956
    useSettingActions()
  const { initSpecsAction, setCurrentSpecAction } = useSpecActions()

  const location = useLocation()
  const navigate = useNavigation()
  const [hasNavigation, setHasNavigation] = useState(true)
  const toggleNavigation = (target?: boolean) =>
    setHasNavigation(target || !hasNavigation)
  const searchParams = new URLSearchParams(location.search)

  const hasNavigationToggle = useCallback((e: MessageEvent<any>) => {
    if (e.origin === window.origin && e.data.action === 'toggle_sidebar') {
      setHasNavigation((currentHasNavigation) => !currentHasNavigation)
    }
  }, [])

  registerEnvAdaptor(adaptor)

  useEffect(() => {
    initSettingsAction()
    initLodesAction({ examplesLodeUrl, declarationsLodeUrl })

    const specKey = getSpecKey(location)
    initSpecsAction({ specKey })
    return () => unregisterEnvAdaptor()
  }, [])

  useEffect(() => {
    // reconcile local storage state with URL or vice versa
    if (initialized) {
      const sdkParam = searchParams.get('sdk') || ''
      const sdk = findSdk(sdkParam)
      const validSdkParam =
        !sdkParam.localeCompare(sdk.alias, 'en', { sensitivity: 'base' }) ||
        !sdkParam.localeCompare(sdk.language, 'en', { sensitivity: 'base' })
      if (validSdkParam) {
        // sync store with URL
        setSdkLanguageAction({
          sdkLanguage: sdk.language,
        })
      } else {
        // sync URL with store
        const { alias } = findSdk(selectedSdkLanguage)
        navigate(location.pathname, {
          sdk: alias === allAlias ? null : alias,
        })
      }
    }
  }, [initialized])

  useEffect(() => {
    const maybeSpec = location.pathname?.split('/')[1]
    if (spec && maybeSpec && maybeSpec !== diffPath && maybeSpec !== spec.key) {
      setCurrentSpecAction({ currentSpecKey: maybeSpec })
    }
  }, [location.pathname, spec])

  useEffect(() => {
    if (!initialized) return
    const searchPattern = searchParams.get('s') || ''
<<<<<<< HEAD
    const verbParam = searchParams.get('v') || 'ALL'
    // TODO: need to validate verbParam, checking against all available
    //       httpMethod and metaType options, default to ALL if not valid
    setSearchPatternAction({
      searchPattern: searchPattern!,
    })
    setTagFilterAction({
      tagFilter: isValidFilter(location, verbParam)
        ? verbParam.toUpperCase()
        : 'ALL',
    })
=======
    const sdkParam = searchParams.get('sdk') || 'all'
    const { language: sdkLanguage } = findSdk(sdkParam)
    setSearchPatternAction({ searchPattern })
    setSdkLanguageAction({ sdkLanguage })
>>>>>>> ae59b956
  }, [location.search])

  useEffect(() => {
    if (headless) {
      window.addEventListener('message', hasNavigationToggle)
    }
    return () => {
      if (headless) {
        window.removeEventListener('message', hasNavigationToggle)
      }
    }
  }, [headless, hasNavigationToggle])

  const themeOverrides = adaptor.themeOverrides()

  let neededSpec = location.pathname?.split('/')[1]
  if (!neededSpec || neededSpec === diffPath) {
    neededSpec = spec?.key
  }

  return (
    <>
      <ComponentsProvider
        loadGoogleFonts={themeOverrides.loadGoogleFonts}
        themeCustomizations={themeOverrides.themeCustomizations}
      >
        {working || !neededSpec || neededSpec !== spec.key ? (
          <Loader message={description} themeOverrides={themeOverrides} />
        ) : (
          <ErrorBoundary logError={adaptor.logError.bind(adaptor)}>
            <Banner adaptor={adaptor} specs={specs} />
            <Page style={{ overflow: 'hidden' }}>
              {!headless && (
                <Header spec={spec} toggleNavigation={toggleNavigation} />
              )}
              <Layout hasAside height="100%">
                <AsideBorder
                  borderRight
                  isOpen={hasNavigation}
                  headless={headless}
                >
                  {headless && (
                    <>
                      <Space
                        alignItems="center"
                        py="u3"
                        px={hasNavigation ? 'u5' : '0'}
                        justifyContent={
                          hasNavigation ? 'space-between' : 'center'
                        }
                      >
                        {hasNavigation && (
                          <Heading
                            as="h2"
                            fontSize="xsmall"
                            fontWeight="bold"
                            color="text2"
                          >
                            API DOCUMENTATION
                          </Heading>
                        )}
                        <IconButton
                          size="xsmall"
                          shape="round"
                          icon={hasNavigation ? <FirstPage /> : <LastPage />}
                          label={HEADER_TOGGLE_LABEL}
                          onClick={() => toggleNavigation()}
                        />
                      </Space>
                      {hasNavigation && (
                        <>
                          <Divider mb="u3" appearance="light" />
                          <SelectorContainer
                            spec={spec}
                            ml="large"
                            mr="large"
                          />
                        </>
                      )}
                    </>
                  )}
                  {hasNavigation && <SideNav headless={headless} spec={spec} />}
                </AsideBorder>
                <AppRouter
                  specKey={spec.key}
                  api={spec.api!}
                  specs={specs}
                  toggleNavigation={toggleNavigation}
                />
              </Layout>
            </Page>
          </ErrorBoundary>
        )}
      </ComponentsProvider>
      {!headless && <BodyOverride />}
    </>
  )
}

const AsideBorder = styled(Aside)<{
  isOpen: boolean
  headless: boolean
}>`
  width: ${({ isOpen, headless }) =>
    isOpen ? '20rem' : headless ? '2.75rem' : '0rem'};
`<|MERGE_RESOLUTION|>--- conflicted
+++ resolved
@@ -69,11 +69,14 @@
   selectCurrentSpec,
   selectSdkLanguage,
 } from './state'
-<<<<<<< HEAD
-import { getSpecKey, diffPath, isValidFilter } from './utils'
-=======
-import { getSpecKey, diffPath, useNavigation, findSdk, allAlias } from './utils'
->>>>>>> ae59b956
+import {
+  getSpecKey,
+  diffPath,
+  useNavigation,
+  findSdk,
+  allAlias,
+  isValidFilter,
+} from './utils'
 
 export interface ApiExplorerProps {
   adaptor: IApixAdaptor
@@ -97,12 +100,12 @@
   const spec = useSelector(selectCurrentSpec)
   const selectedSdkLanguage = useSelector(selectSdkLanguage)
   const { initLodesAction } = useLodeActions()
-<<<<<<< HEAD
-  const { initSettingsAction, setSearchPatternAction, setTagFilterAction } =
-=======
-  const { initSettingsAction, setSearchPatternAction, setSdkLanguageAction } =
->>>>>>> ae59b956
-    useSettingActions()
+  const {
+    initSettingsAction,
+    setSearchPatternAction,
+    setSdkLanguageAction,
+    setTagFilterAction,
+  } = useSettingActions()
   const { initSpecsAction, setCurrentSpecAction } = useSpecActions()
 
   const location = useLocation()
@@ -161,25 +164,20 @@
 
   useEffect(() => {
     if (!initialized) return
+    const searchParams = new URLSearchParams(location.search)
     const searchPattern = searchParams.get('s') || ''
-<<<<<<< HEAD
+    const sdkParam = searchParams.get('sdk') || 'all'
     const verbParam = searchParams.get('v') || 'ALL'
+    const { language: sdkLanguage } = findSdk(sdkParam)
+    setSearchPatternAction({ searchPattern })
+    setSdkLanguageAction({ sdkLanguage })
     // TODO: need to validate verbParam, checking against all available
     //       httpMethod and metaType options, default to ALL if not valid
-    setSearchPatternAction({
-      searchPattern: searchPattern!,
-    })
     setTagFilterAction({
       tagFilter: isValidFilter(location, verbParam)
         ? verbParam.toUpperCase()
         : 'ALL',
     })
-=======
-    const sdkParam = searchParams.get('sdk') || 'all'
-    const { language: sdkLanguage } = findSdk(sdkParam)
-    setSearchPatternAction({ searchPattern })
-    setSdkLanguageAction({ sdkLanguage })
->>>>>>> ae59b956
   }, [location.search])
 
   useEffect(() => {
