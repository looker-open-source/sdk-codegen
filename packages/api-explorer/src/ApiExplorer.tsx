/*

 MIT License

 Copyright (c) 2021 Looker Data Sciences, Inc.

 Permission is hereby granted, free of charge, to any person obtaining a copy
 of this software and associated documentation files (the "Software"), to deal
 in the Software without restriction, including without limitation the rights
 to use, copy, modify, merge, publish, distribute, sublicense, and/or sell
 copies of the Software, and to permit persons to whom the Software is
 furnished to do so, subject to the following conditions:

 The above copyright notice and this permission notice shall be included in all
 copies or substantial portions of the Software.

 THE SOFTWARE IS PROVIDED "AS IS", WITHOUT WARRANTY OF ANY KIND, EXPRESS OR
 IMPLIED, INCLUDING BUT NOT LIMITED TO THE WARRANTIES OF MERCHANTABILITY,
 FITNESS FOR A PARTICULAR PURPOSE AND NONINFRINGEMENT. IN NO EVENT SHALL THE
 AUTHORS OR COPYRIGHT HOLDERS BE LIABLE FOR ANY CLAIM, DAMAGES OR OTHER
 LIABILITY, WHETHER IN AN ACTION OF CONTRACT, TORT OR OTHERWISE, ARISING FROM,
 OUT OF OR IN CONNECTION WITH THE SOFTWARE OR THE USE OR OTHER DEALINGS IN THE
 SOFTWARE.

 */

import type { FC } from 'react'
import React, { useState, useEffect, useCallback } from 'react'
import styled, { createGlobalStyle } from 'styled-components'
import {
  Aside,
  ComponentsProvider,
  Divider,
  Heading,
  IconButton,
  Layout,
  Page,
  Space,
} from '@looker/components'
import { FirstPage } from '@styled-icons/material/FirstPage'
import { LastPage } from '@styled-icons/material/LastPage'
import {
  registerEnvAdaptor,
  unregisterEnvAdaptor,
} from '@looker/extension-utils'
import { useSelector } from 'react-redux'
import { useLocation } from 'react-router-dom'

import type { IApixAdaptor } from './utils'
import {
  Header,
  SideNav,
  ErrorBoundary,
  SelectorContainer,
  HEADER_TOGGLE_LABEL,
<<<<<<< HEAD
  Loader,
=======
  Banner,
>>>>>>> 49614f5a
} from './components'
import { AppRouter } from './routes'
import { apixFilesHost } from './utils/lodeUtils'
import {
  useSettingActions,
  useSettingStoreState,
  useLodeActions,
  useLodesStoreState,
  useSpecActions,
  useSpecStoreState,
  selectCurrentSpec,
  selectSpecs,
} from './state'
import { specKeyFromPath } from './utils/path'

export interface ApiExplorerProps {
  adaptor: IApixAdaptor
  examplesLodeUrl?: string
  declarationsLodeUrl?: string
  headless?: boolean
}

const BodyOverride = createGlobalStyle` html { height: 100%; overflow: hidden; } `

export const ApiExplorer: FC<ApiExplorerProps> = ({
  adaptor,
  examplesLodeUrl = 'https://raw.githubusercontent.com/looker-open-source/sdk-codegen/main/examplesIndex.json',
  declarationsLodeUrl = `${apixFilesHost}/declarationsIndex.json`,
  headless = false,
}) => {
  useSettingStoreState()
  useLodesStoreState()
  const { working, description } = useSpecStoreState()
  const specs = useSelector(selectSpecs)
  const spec = useSelector(selectCurrentSpec)
  const { initLodesAction } = useLodeActions()
  const { initSettingsAction } = useSettingActions()
  const { initSpecsAction } = useSpecActions()

  const location = useLocation()
  const [hasNavigation, setHasNavigation] = useState(true)
  const toggleNavigation = (target?: boolean) =>
    setHasNavigation(target || !hasNavigation)

  const hasNavigationToggle = useCallback((e: MessageEvent<any>) => {
    if (e.origin === window.origin && e.data.action === 'toggle_sidebar') {
      setHasNavigation((currentHasNavigation) => !currentHasNavigation)
    }
  }, [])

  registerEnvAdaptor(adaptor)

  useEffect(() => {
    initSettingsAction()
    initLodesAction({ examplesLodeUrl, declarationsLodeUrl })

    const specKey = specKeyFromPath(location.pathname)
    initSpecsAction({ specKey })
    return () => unregisterEnvAdaptor()
  }, [])

  useEffect(() => {
    if (headless) {
      window.addEventListener('message', hasNavigationToggle)
    }
    return () => {
      if (headless) {
        window.removeEventListener('message', hasNavigationToggle)
      }
    }
  }, [headless, hasNavigationToggle])

  const themeOverrides = adaptor.themeOverrides()

  return (
    <>
      <ComponentsProvider
        loadGoogleFonts={themeOverrides.loadGoogleFonts}
        themeCustomizations={themeOverrides.themeCustomizations}
      >
        {working ? (
          <Loader message={description} themeOverrides={themeOverrides} />
        ) : (
          <ErrorBoundary logError={adaptor.logError.bind(adaptor)}>
            <Banner adaptor={adaptor} specs={specs} />
            <Page style={{ overflow: 'hidden' }}>
              {!headless && (
                <Header spec={spec} toggleNavigation={toggleNavigation} />
              )}
              <Layout hasAside height="100%">
                <AsideBorder
                  borderRight
                  isOpen={hasNavigation}
                  headless={headless}
                >
                  {headless && (
                    <>
                      <Space
                        alignItems="center"
                        py="u3"
                        px={hasNavigation ? 'u5' : '0'}
                        justifyContent={
                          hasNavigation ? 'space-between' : 'center'
                        }
                      >
                        {hasNavigation && (
                          <Heading
                            as="h2"
                            fontSize="xsmall"
                            fontWeight="bold"
                            color="text2"
                          >
                            API DOCUMENTATION
                          </Heading>
                        )}
                        <IconButton
                          size="xsmall"
                          shape="round"
                          icon={hasNavigation ? <FirstPage /> : <LastPage />}
                          label={HEADER_TOGGLE_LABEL}
                          onClick={() => toggleNavigation()}
                        />
                      </Space>
                      {hasNavigation && (
                        <>
                          <Divider mb="u3" appearance="light" />
                          <SelectorContainer
                            spec={spec}
                            ml="large"
                            mr="large"
                          />
                        </>
                      )}
                    </>
                  )}
                  {hasNavigation && <SideNav headless={headless} spec={spec} />}
                </AsideBorder>
                <AppRouter
                  specKey={spec.key}
                  api={spec.api!}
                  specs={specs}
                  toggleNavigation={toggleNavigation}
                />
              </Layout>
            </Page>
          </ErrorBoundary>
        )}
      </ComponentsProvider>
      {!headless && <BodyOverride />}
    </>
  )
}

const AsideBorder = styled(Aside)<{
  isOpen: boolean
  headless: boolean
}>`
  width: ${({ isOpen, headless }) =>
    isOpen ? '20rem' : headless ? '2.75rem' : '0rem'};
`<|MERGE_RESOLUTION|>--- conflicted
+++ resolved
@@ -53,11 +53,8 @@
   ErrorBoundary,
   SelectorContainer,
   HEADER_TOGGLE_LABEL,
-<<<<<<< HEAD
   Loader,
-=======
   Banner,
->>>>>>> 49614f5a
 } from './components'
 import { AppRouter } from './routes'
 import { apixFilesHost } from './utils/lodeUtils'
