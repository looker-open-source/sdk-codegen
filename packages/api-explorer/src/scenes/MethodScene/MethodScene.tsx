--- conflicted
+++ resolved
@@ -25,12 +25,7 @@
  */
 
 import React, { FC } from 'react'
-<<<<<<< HEAD
-import { Box, Flex, Space } from '@looker/components'
-import { ApiModel, typeRefs } from '@looker/sdk-codegen'
-=======
 import { Flex, Space } from '@looker/components'
->>>>>>> 1a5d43d5
 import { useParams } from 'react-router-dom'
 import { ApiModel, typeRefs } from '@looker/sdk-codegen'
 import { TryIt, TryItHttpMethod } from '@looker/try-it'
