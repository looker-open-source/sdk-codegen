--- conflicted
+++ resolved
@@ -23,9 +23,5 @@
  SOFTWARE.
 
  */
-<<<<<<< HEAD
-export { DocActivityType } from './DocActivityType'
-=======
->>>>>>> bb12407c
 export { DocOperation } from './DocOperation'
 export { DocResponse } from './DocResponse'