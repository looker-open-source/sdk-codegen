--- conflicted
+++ resolved
@@ -24,10 +24,6 @@
 
  */
 
-<<<<<<< HEAD
-import { cloneDeep, isEmpty } from 'lodash'
-=======
->>>>>>> 82e4a933
 import {
   ArrayType,
   DelimArrayType,
@@ -36,9 +32,6 @@
   IntrinsicType,
   IType,
   IMethod,
-  IProperty,
-  IMethodResponse,
-  KeyedCollection,
 } from '@looker/sdk-codegen'
 import { RunItInput } from '@looker/run-it'
 
@@ -125,60 +118,4 @@
         : createSampleBody(spec, param.type),
     required: param.required,
     description: param.description,
-<<<<<<< HEAD
-  }))
-
-/**
- * Omit unwanted properties from a given property object
- * @param val Property object
- */
-const cleanProperty = (val: IProperty) => {
-  if (val.type.customType) {
-    // eslint-disable-next-line @typescript-eslint/no-use-before-define
-    return cleanType(val.type).properties
-  }
-  return val.type.name
-}
-
-interface CleanType {
-  name: string
-  description: string
-  properties: KeyedCollection<any>
-}
-
-/**
- * Omit unwanted metadata from a given type object
- * @param val Type object
- */
-const cleanType = (val: IType): CleanType => {
-  const result = {
-    name: val.name,
-    description: val.description,
-    properties: {},
-  }
-  if (!isEmpty(val.properties)) {
-    Object.entries(val.properties).forEach(
-      ([name, property]) => (result.properties[name] = cleanProperty(property))
-    )
-  }
-  return result
-}
-
-/**
- * Given a response object, return a copy stripped of unwanted metadata
- * @param val A method response object
- */
-export const copyAndCleanResponse = (val: IMethodResponse) => {
-  switch (val.type.className) {
-    case 'ArrayType':
-    case 'HashType':
-    case 'DelimArrayType':
-    case 'EnumType':
-      return cleanType(cloneDeep(val.type.elementType!)).properties
-    default:
-      return cleanType(cloneDeep(val.type)).properties
-  }
-}
-=======
-  }))
->>>>>>> 82e4a933
+  }))