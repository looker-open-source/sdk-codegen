/*
 * The MIT License (MIT)
 *
 * Copyright (c) 2020 Looker Data Sciences, Inc.
 *
 * Permission is hereby granted, free of charge, to any person obtaining a copy
 * of this software and associated documentation files (the "Software"), to deal
 * in the Software without restriction, including without limitation the rights
 * to use, copy, modify, merge, publish, distribute, sublicense, and/or sell
 * copies of the Software, and to permit persons to whom the Software is
 * furnished to do so, subject to the following conditions:
 *
 * The above copyright notice and this permission notice shall be included in
 * all copies or substantial portions of the Software.
 *
 * THE SOFTWARE IS PROVIDED "AS IS", WITHOUT WARRANTY OF ANY KIND, EXPRESS OR
 * IMPLIED, INCLUDING BUT NOT LIMITED TO THE WARRANTIES OF MERCHANTABILITY,
 * FITNESS FOR A PARTICULAR PURPOSE AND NONINFRINGEMENT. IN NO EVENT SHALL THE
 * AUTHORS OR COPYRIGHT HOLDERS BE LIABLE FOR ANY CLAIM, DAMAGES OR OTHER
 * LIABILITY, WHETHER IN AN ACTION OF CONTRACT, TORT OR OTHERWISE, ARISING FROM,
 * OUT OF OR IN CONNECTION WITH THE SOFTWARE OR THE USE OR OTHER DEALINGS IN
 * THE SOFTWARE.
 */

import { omit } from 'lodash'
import {
  ArrayType,
  DelimArrayType,
  HashType,
  IApiModel,
  IntrinsicType,
  IType,
  IMethod,
} from '@looker/sdk-codegen'
<<<<<<< HEAD
import { TryItInput } from '../../../../try-it'
=======
import { TryItInput } from '@looker/try-it'
>>>>>>> 7aa9c89b

// TODO: use potential equivalent from sdk-codegen, confirm formats
export const getTypeDefault = (type: string) => {
  switch (type) {
    case 'boolean':
      return true
    case 'int64':
    case 'integer':
      return 1
    case 'float':
    case 'double':
      return 1.0
      break
    case 'hostname':
    case 'ipv4':
    case 'ipv6':
    case 'uuid':
    case 'uri':
    case 'string':
      return type
    case 'string[]':
      return ['string']
    case 'email':
      return 'user@foo.com'
    case 'object':
      return {}
    case 'datetime':
      return new Date(Date.now())
    default:
      return ''
  }
}

const createSampleBody = (spec: IApiModel, type: IType) => {
  /* eslint-disable @typescript-eslint/no-use-before-define */
  const getSampleValue = (type: IType) => {
    if (type instanceof IntrinsicType) return getTypeDefault(type.name)
    if (type instanceof ArrayType)
      return type.customType
        ? [recurse(spec.types[type.customType])]
        : getTypeDefault(type.name)
    if (type instanceof HashType)
      // TODO: populate Hash[] types
      return type.customType ? recurse(spec.types[type.customType]) : {}
    if (type instanceof DelimArrayType) return ''

    return recurse(type)
  }
  /* eslint-enable @typescript-eslint/no-use-before-define */

  const recurse = (type: IType) => {
    const sampleBody: { [key: string]: any } = {}
    for (const prop of type.writeable) {
      const sampleValue = getSampleValue(prop.type)
      if (sampleValue !== undefined) {
        sampleBody[prop.name] = sampleValue
      }
    }
    return sampleBody
  }
  return recurse(type)
}

export const createInputs = (
  spec: IApiModel,
  method: IMethod
): TryItInput[] => {
  return method.allParams.map((param) => ({
    name: param.name,
    location: `${param.location}`,
    type:
      param.type instanceof IntrinsicType
        ? param.type.name
        : createSampleBody(spec, param.type),
    required: param.required,
    description: param.description,
  }))
}

export const responsePropsToOmit = [
  'properties',
  'methodRefs',
  'refs',
  'customType',
  'customTypes',
  'refCount',
  'types',
  'schema',
]

const cleanResponse = (val: object) => {
  val = omit(val, responsePropsToOmit)
  Object.keys(val).forEach((key) => {
    const v = val[key]
    if (v instanceof Object) {
      val[key] = cleanResponse(v)
    }
  })
  return val
}

export const copyAndCleanResponse = (val: object) => {
  const copy = { ...val }
  return cleanResponse(copy)
}<|MERGE_RESOLUTION|>--- conflicted
+++ resolved
@@ -32,11 +32,7 @@
   IType,
   IMethod,
 } from '@looker/sdk-codegen'
-<<<<<<< HEAD
-import { TryItInput } from '../../../../try-it'
-=======
 import { TryItInput } from '@looker/try-it'
->>>>>>> 7aa9c89b
 
 // TODO: use potential equivalent from sdk-codegen, confirm formats
 export const getTypeDefault = (type: string) => {
