/*

 MIT License

 Copyright (c) 2021 Looker Data Sciences, Inc.

 Permission is hereby granted, free of charge, to any person obtaining a copy
 of this software and associated documentation files (the "Software"), to deal
 in the Software without restriction, including without limitation the rights
 to use, copy, modify, merge, publish, distribute, sublicense, and/or sell
 copies of the Software, and to permit persons to whom the Software is
 furnished to do so, subject to the following conditions:

 The above copyright notice and this permission notice shall be included in all
 copies or substantial portions of the Software.

 THE SOFTWARE IS PROVIDED "AS IS", WITHOUT WARRANTY OF ANY KIND, EXPRESS OR
 IMPLIED, INCLUDING BUT NOT LIMITED TO THE WARRANTIES OF MERCHANTABILITY,
 FITNESS FOR A PARTICULAR PURPOSE AND NONINFRINGEMENT. IN NO EVENT SHALL THE
 AUTHORS OR COPYRIGHT HOLDERS BE LIABLE FOR ANY CLAIM, DAMAGES OR OTHER
 LIABILITY, WHETHER IN AN ACTION OF CONTRACT, TORT OR OTHERWISE, ARISING FROM,
 OUT OF OR IN CONNECTION WITH THE SOFTWARE OR THE USE OR OTHER DEALINGS IN THE
 SOFTWARE.

 */
export { highlightHTML } from './highlight'
export { buildMethodPath, buildTypePath, diffPath, oAuthPath } from './path'
export { getLoded } from './lodeUtils'
<<<<<<< HEAD
export {
  IApixEnvAdaptor,
  StandaloneEnvAdaptor,
  EnvAdaptorConstants,
} from './envAdaptor'
=======
export { useWindowSize } from './useWindowSize'
>>>>>>> cf4fe0a8
<|MERGE_RESOLUTION|>--- conflicted
+++ resolved
@@ -26,12 +26,9 @@
 export { highlightHTML } from './highlight'
 export { buildMethodPath, buildTypePath, diffPath, oAuthPath } from './path'
 export { getLoded } from './lodeUtils'
-<<<<<<< HEAD
+export { useWindowSize } from './useWindowSize'
 export {
   IApixEnvAdaptor,
   StandaloneEnvAdaptor,
   EnvAdaptorConstants,
-} from './envAdaptor'
-=======
-export { useWindowSize } from './useWindowSize'
->>>>>>> cf4fe0a8
+} from './envAdaptor'