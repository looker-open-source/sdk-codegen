--- conflicted
+++ resolved
@@ -60,14 +60,6 @@
     })
   })
 
-<<<<<<< HEAD
-  test('sets query parameters when given a populated query params object', () => {
-    const searchParam = 'embedsso'
-    navigate(route, { s: searchParam })
-    expect(mockHistoryPush).lastCalledWith({
-      pathname: route,
-      search: `s=${searchParam}`,
-=======
   test('null query params are removed', () => {
     navigate(route, { s: null, sdk: 'test' })
     expect(mockHistoryPush).lastCalledWith({
@@ -94,7 +86,6 @@
     expect(mockHistoryPush).lastCalledWith({
       pathname: route,
       search: curParams.toString() + '&' + newParams.toString(),
->>>>>>> ae59b956
     })
   })
 })