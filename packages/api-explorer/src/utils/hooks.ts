/*

 MIT License

 Copyright (c) 2022 Looker Data Sciences, Inc.

 Permission is hereby granted, free of charge, to any person obtaining a copy
 of this software and associated documentation files (the "Software"), to deal
 in the Software without restriction, including without limitation the rights
 to use, copy, modify, merge, publish, distribute, sublicense, and/or sell
 copies of the Software, and to permit persons to whom the Software is
 furnished to do so, subject to the following conditions:

 The above copyright notice and this permission notice shall be included in all
 copies or substantial portions of the Software.

 THE SOFTWARE IS PROVIDED "AS IS", WITHOUT WARRANTY OF ANY KIND, EXPRESS OR
 IMPLIED, INCLUDING BUT NOT LIMITED TO THE WARRANTIES OF MERCHANTABILITY,
 FITNESS FOR A PARTICULAR PURPOSE AND NONINFRINGEMENT. IN NO EVENT SHALL THE
 AUTHORS OR COPYRIGHT HOLDERS BE LIABLE FOR ANY CLAIM, DAMAGES OR OTHER
 LIABILITY, WHETHER IN AN ACTION OF CONTRACT, TORT OR OTHERWISE, ARISING FROM,
 OUT OF OR IN CONNECTION WITH THE SOFTWARE OR THE USE OR OTHER DEALINGS IN THE
 SOFTWARE.

 */
import { useHistory } from 'react-router-dom'

/**
 * Hook for navigating to given route with specified query params
 *
 * @param path Pathname to navigate to
 * @param queryParams Hash of query param name/value pairs to include in the destination url
 */

export const useNavigation = () => {
  const history = useHistory()

  const navigate = (
    path: string,
<<<<<<< HEAD
    queryParams?: { s?: string | null; v?: string | null } | null
=======
    queryParams?: { s?: string | null; sdk?: string | null } | null
>>>>>>> ae59b956
  ) => {
    const urlParams = new URLSearchParams(history.location.search)
    if (queryParams === undefined) {
      // if params passed in is undefined, maintain existing parameters in the URL
      history.push({ pathname: path, search: urlParams.toString() })
    } else if (queryParams === null) {
      // if params passed in is null, remove all parameters from the URL
      history.push({ pathname: path })
    } else {
      // push each key as new param to URL, excluding entries with value null
      Object.keys(queryParams).forEach((key) => {
        if (queryParams[key] === null || queryParams[key] === '') {
          urlParams.delete(key)
        } else {
          urlParams.set(key, queryParams[key])
        }
      })
      history.push({ pathname: path, search: urlParams.toString() })
    }
  }

  return navigate
}<|MERGE_RESOLUTION|>--- conflicted
+++ resolved
@@ -37,11 +37,11 @@
 
   const navigate = (
     path: string,
-<<<<<<< HEAD
-    queryParams?: { s?: string | null; v?: string | null } | null
-=======
-    queryParams?: { s?: string | null; sdk?: string | null } | null
->>>>>>> ae59b956
+    queryParams?: {
+      s?: string | null
+      sdk?: string | null
+      v?: string | null
+    } | null
   ) => {
     const urlParams = new URLSearchParams(history.location.search)
     if (queryParams === undefined) {
