--- conflicted
+++ resolved
@@ -24,14 +24,9 @@
 
 import React from 'react'
 import ReactDOM from 'react-dom'
-<<<<<<< HEAD
-import { ComponentsProvider } from '@looker/components'
-import App, { ApiExplorerProps } from './App'
-import { ExplorerStyle } from './components'
-=======
 import { BrowserRouter as Router } from 'react-router-dom'
+
 import ApiExplorer, { ApiExplorerProps } from './ApiExplorer'
->>>>>>> f4bfb849
 import './styles.css'
 
 const specs: ApiExplorerProps = {
@@ -56,15 +51,8 @@
 }
 
 ReactDOM.render(
-<<<<<<< HEAD
-  <ComponentsProvider>
-    <ExplorerStyle />
-    <App {...specs} />
-  </ComponentsProvider>,
-=======
   <Router>
     <ApiExplorer {...specs} />
   </Router>,
->>>>>>> f4bfb849
   document.getElementById('container')
 )