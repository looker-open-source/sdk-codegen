/*

 MIT License

 Copyright (c) 2021 Looker Data Sciences, Inc.

 Permission is hereby granted, free of charge, to any person obtaining a copy
 of this software and associated documentation files (the "Software"), to deal
 in the Software without restriction, including without limitation the rights
 to use, copy, modify, merge, publish, distribute, sublicense, and/or sell
 copies of the Software, and to permit persons to whom the Software is
 furnished to do so, subject to the following conditions:

 The above copyright notice and this permission notice shall be included in all
 copies or substantial portions of the Software.

 THE SOFTWARE IS PROVIDED "AS IS", WITHOUT WARRANTY OF ANY KIND, EXPRESS OR
 IMPLIED, INCLUDING BUT NOT LIMITED TO THE WARRANTIES OF MERCHANTABILITY,
 FITNESS FOR A PARTICULAR PURPOSE AND NONINFRINGEMENT. IN NO EVENT SHALL THE
 AUTHORS OR COPYRIGHT HOLDERS BE LIABLE FOR ANY CLAIM, DAMAGES OR OTHER
 LIABILITY, WHETHER IN AN ACTION OF CONTRACT, TORT OR OTHERWISE, ARISING FROM,
 OUT OF OR IN CONNECTION WITH THE SOFTWARE OR THE USE OR OTHER DEALINGS IN THE
 SOFTWARE.

 */
<<<<<<< HEAD
export { LodeContext, defaultLodeContextValue } from './examples'
export { SearchContext, defaultSearchContextValue } from './search'
export { EnvAdaptorContext, defaultEnvAdaptorContextValue } from './envAdaptor'
=======
export { LodeContext, defaultLodeContextValue } from './lode'
export { SearchContext, defaultSearchContextValue } from './search'
>>>>>>> ce0e5887
<|MERGE_RESOLUTION|>--- conflicted
+++ resolved
@@ -23,11 +23,6 @@
  SOFTWARE.
 
  */
-<<<<<<< HEAD
-export { LodeContext, defaultLodeContextValue } from './examples'
-export { SearchContext, defaultSearchContextValue } from './search'
-export { EnvAdaptorContext, defaultEnvAdaptorContextValue } from './envAdaptor'
-=======
 export { LodeContext, defaultLodeContextValue } from './lode'
 export { SearchContext, defaultSearchContextValue } from './search'
->>>>>>> ce0e5887
+export { EnvAdaptorContext, defaultEnvAdaptorContextValue } from './envAdaptor'