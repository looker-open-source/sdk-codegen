--- conflicted
+++ resolved
@@ -76,10 +76,6 @@
     "@babel/runtime": "^7.14.0",
     "@babel/runtime-corejs3": "^7.14.0",
     "@looker/eslint-config-oss": "^1.7.1",
-<<<<<<< HEAD
-    "@looker/prettier-config": "^1.5.1",
-=======
->>>>>>> 7144c44c
     "@testing-library/jest-dom": "^5.11.6",
     "@types/blueimp-md5": "^2.7.0",
     "@types/ini": "^1.3.30",
@@ -141,14 +137,7 @@
     "lint-staged"
   ],
   "eslintConfig": {
-<<<<<<< HEAD
-    "extends": [
-      "@looker/eslint-config-oss",
-      "@looker/eslint-config-oss/license-header"
-    ],
-=======
     "extends": [ "@looker/eslint-config-oss" ],
->>>>>>> 7144c44c
     "rules": {
       "@typescript-eslint/no-explicit-any": "off",
       "camelcase": "off",
