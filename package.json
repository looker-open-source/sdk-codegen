{
  "license": "MIT",
  "name": "sdk-codegen-all",
  "description": "All workspaces for SDK code generation",
  "author": "Looker",
  "private": true,
  "workspaces": [
    "packages/*"
  ],
  "homepage": "https://github.com/looker-open-source/sdk-codegen#readme",
  "repository": {
    "type": "git",
    "url": "git+https://github.com/looker-open-source/sdk-codegen.git"
  },
  "bugs": {
    "url": "https://github.com/looker-open-source/sdk-codegen/issues"
  },
  "engines": {
    "node": ">=12",
    "yarn": ">=1.14.0"
  },
  "scripts": {
    "convert": "ts-node -O '{ \"module\": \"commonjs\", \"target\": \"es2019\" }' packages/sdk-codegen-scripts/src/specConvert.ts",
    "legacy": "ts-node -O '{ \"module\": \"commonjs\", \"target\": \"es2019\" }' packages/sdk-codegen-scripts/src/legacy.ts",
    "sdk": "NODE_CONFIG_DIR=./packages/sdk-codegen-scripts/config ts-node -O '{ \"module\": \"commonjs\", \"target\": \"es2019\" }' packages/sdk-codegen-scripts/src/sdkGen.ts",
    "jsonify": "ts-node -O '{ \"module\": \"commonjs\", \"target\": \"es2019\" }' packages/sdk-codegen-scripts/src/yamlToJson.ts",
<<<<<<< HEAD
    "mine": "ts-node -O '{ \"module\": \"commonjs\", \"target\": \"es2019\" }' packages/sdk-codegen-scripts/scripts/mine.ts",
=======
    "example": "ts-node -O '{ \"module\": \"commonjs\", \"target\": \"es2019\" }'",
>>>>>>> cb17e8a9
    "view": "yarn api-explorer",
    "wipe": "rm -rf api spec",
    "prebuild": "yarn clean",
    "build": "run-p -c build:*",
    "build:es": "yarn lerna exec --stream 'BABEL_ENV=build babel src --root-mode upward --out-dir lib --source-maps --extensions .ts,.tsx --no-comments'",
    "build:ts": "yarn lerna exec --stream --sort 'tsc -b tsconfig.build.json'",
    "clean": "rm -Rf packages/*/lib",
    "prepublishOnly": "yarn test",
    "deploy": "yarn workspace sdk deploy",
    "deploy:codegen": "lerna run deploy --scope sdk-codegen -c",
    "deploy:sdk": "lerna run deploy --scope sdk",
    "fix": "yarn lint:es --fix",
    "lint": "run-p -c lint:*",
    "lint:es": "eslint 'packages/**/*.ts{,x}' --cache",
    "lint:ts": "tsc",
    "lint-staged": "yarn exec lint-staged",
    "refresh": "SUPPRESS_NO_CONFIG_WARNING=1 ts-node -O '{ \"module\": \"commonjs\", \"target\": \"es2019\" }' packages/api-explorer/scripts/refresh_specs.ts",
    "test": "yarn jest",
    "test:ts": "yarn jest --reporters=default --reporters=jest-junit",
    "test:iphone": "xcodebuild test -project swift/looker/looker.xcodeproj -scheme looker-Package -sdk iphonesimulator -destination 'platform=iOS Simulator,name=iPhone 11,OS=13.4.1' | xcpretty --test --color",
    "test:jest": "DOT_ENV_FILE=.env.test jest",
    "bootstrap": "lerna clean -y && lerna bootstrap",
    "watch": "lerna run --parallel watch"
  },
  "devDependencies": {
    "@babel/cli": "^7.8.4",
    "@babel/core": "^7.9.0",
    "@babel/plugin-proposal-class-properties": "^7.8.3",
    "@babel/plugin-proposal-nullish-coalescing-operator": "^7.8.3",
    "@babel/plugin-proposal-object-rest-spread": "^7.9.5",
    "@babel/plugin-proposal-optional-chaining": "^7.9.0",
    "@babel/preset-env": "^7.9.6",
    "@babel/preset-react": "7.9.4",
    "@babel/preset-typescript": "^7.9.0",
    "@babel/runtime": "^7.9.2",
    "@babel/runtime-corejs3": "^7.10.2",
    "@looker/eslint-config": "^1.0.14",
    "@looker/prettier-config": "^1.0.15",
    "@stoplight/spectral": "^5.0.0",
    "@testing-library/jest-dom": "^5.8.0",
    "@types/blueimp-md5": "^2.7.0",
    "@types/ini": "^1.3.30",
    "@types/jest": "^25.2.3",
    "@types/js-yaml": "^3.12.1",
    "@types/lodash": "^4.14.157",
    "@types/node": "^13.13.4",
    "@types/prettier": "^1.18.2",
    "@types/readable-stream": "^2.3.5",
    "@types/request": "^2.48.3",
    "@types/request-promise-native": "^1.0.17",
    "babel-core": "^7.0.0-bridge",
    "babel-plugin-styled-components": "^1.10.7",
    "core-js": "^3.6.5",
    "enzyme": "^3.11.0",
    "enzyme-adapter-react-16": "^1.15.2",
    "eslint": "^6.8.0",
    "eslint-import-resolver-typescript": "^2.0.0",
    "eslint-import-resolver-webpack": "^0.12.1",
    "eslint-plugin-header": "^3.0.0",
    "eslint-plugin-import": "^2.20.2",
    "eslint-plugin-mdx": "^1.6.8",
    "eslint-plugin-prettier": "^3.1.3",
    "jest": "^26.4.0",
    "jest-canvas-mock": "^2.2.0",
    "jest-junit": "^10.0.0",
    "jest-styled-components": "^6.3.4",
    "js-yaml": "^3.13.1",
    "lerna": "^3.20.2",
    "lint-staged": "^10.2.2",
    "lodash": "^4.17.15",
    "node-fetch": "^2.6.0",
    "npm-run-all": "^4.1.5",
    "openapi3-ts": "^1.3.0",
    "pre-commit": "1.2.2",
    "prettier": "^2.1.1",
    "react": "^16.13.1",
    "react-dom": "^16.13.1",
    "styled-components": "^4.4.1",
    "ts-jest": "^26.2.0",
    "ts-node": "^8.1.0",
    "typescript": "3.8.2",
    "webpack": "^4.43.0"
  },
  "dependencies": {},
  "lint-staged": {
    "**/*.ts?(x)": [
      "eslint"
    ],
    "**/*.js?(x)": [
      "eslint"
    ],
    "**/*.mdx": [
      "eslint"
    ]
  },
  "pre-commit": [
    "lint-staged"
  ],
  "eslintConfig": {
    "extends": [
      "@looker/eslint-config/no-type-checking"
    ],
    "plugins": [
      "header",
      "prettier"
    ],
    "rules": {
      "prettier/prettier": "error",
      "@typescript-eslint/no-explicit-any": "off",
      "@typescript-eslint/camelcase": "off",
      "@typescript-eslint/interface-name-prefix": "off",
      "@typescript-eslint/no-unused-vars": [
        "warn",
        {
          "args": "all",
          "argsIgnorePattern": "^_"
        }
      ],
      "sort-keys-fix/sort-keys-fix": "off",
      "no-useless-constructor": "off",
      "@typescript-eslint/no-empty-interface": "off",
      "header/header": [
        2,
        "config/license-header.js"
      ],
      "import/default": "off",
      "sort-keys": "off"
    },
    "settings": {
      "import/resolver": {
        "typescript": {
          "directory": "./tsconfig.json"
        }
      },
      "import/external-module-folders": [
        "node_modules",
        "packages"
      ]
    },
    "overrides": [
      {
        "files": [
          "*.js"
        ],
        "rules": {
          "@typescript-eslint/no-var-requires": "off"
        }
      }
    ]
  },
  "prettier": "@looker/prettier-config",
  "prettierConfig": {
    "overrides": {
      "rules": {
        "trailingComma": "all"
      }
    }
  },
  "keywords": [],
  "resolutions": {
    "set-value": "^2.0.1",
    "typescript": "3.8.2"
  }
}<|MERGE_RESOLUTION|>--- conflicted
+++ resolved
@@ -24,11 +24,8 @@
     "legacy": "ts-node -O '{ \"module\": \"commonjs\", \"target\": \"es2019\" }' packages/sdk-codegen-scripts/src/legacy.ts",
     "sdk": "NODE_CONFIG_DIR=./packages/sdk-codegen-scripts/config ts-node -O '{ \"module\": \"commonjs\", \"target\": \"es2019\" }' packages/sdk-codegen-scripts/src/sdkGen.ts",
     "jsonify": "ts-node -O '{ \"module\": \"commonjs\", \"target\": \"es2019\" }' packages/sdk-codegen-scripts/src/yamlToJson.ts",
-<<<<<<< HEAD
     "mine": "ts-node -O '{ \"module\": \"commonjs\", \"target\": \"es2019\" }' packages/sdk-codegen-scripts/scripts/mine.ts",
-=======
     "example": "ts-node -O '{ \"module\": \"commonjs\", \"target\": \"es2019\" }'",
->>>>>>> cb17e8a9
     "view": "yarn api-explorer",
     "wipe": "rm -rf api spec",
     "prebuild": "yarn clean",
