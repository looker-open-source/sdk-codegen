{
  "license": "MIT",
  "name": "sdk-codegen-all",
  "description": "All workspaces for SDK code generation",
  "author": "Looker",
  "private": true,
  "workspaces": [
    "packages/*"
  ],
  "homepage": "https://github.com/looker-open-source/sdk-codegen#readme",
  "repository": {
    "type": "git",
    "url": "git+https://github.com/looker-open-source/sdk-codegen.git"
  },
  "bugs": {
    "url": "https://github.com/looker-open-source/sdk-codegen/issues"
  },
  "engines": {
    "node": ">=12",
    "yarn": ">=1.14.0"
  },
  "scripts": {
    "convert": "ts-node -O '{ \"module\": \"commonjs\", \"target\": \"es2019\" }' packages/sdk-codegen-scripts/src/specConvert.ts",
    "legacy": "ts-node -O '{ \"module\": \"commonjs\", \"target\": \"es2019\" }' packages/sdk-codegen-scripts/src/legacy.ts",
    "sdk": "NODE_CONFIG_DIR=./packages/sdk-codegen-scripts/config ts-node -O '{ \"module\": \"commonjs\", \"target\": \"es2019\" }' packages/sdk-codegen-scripts/src/sdkGen.ts",
    "jsonify": "ts-node -O '{ \"module\": \"commonjs\", \"target\": \"es2019\" }' packages/sdk-codegen-scripts/src/yamlToJson.ts",
    "view": "yarn api-explorer",
    "wipe": "rm -rf api spec",
    "prebuild": "yarn clean",
    "build": "run-p -c build:*",
    "build:es": "yarn lerna exec --stream 'BABEL_ENV=build babel src --root-mode upward --out-dir lib --source-maps --extensions .ts,.tsx --no-comments'",
    "build:ts": "yarn lerna exec --stream --sort 'tsc -b tsconfig.build.json'",
    "clean": "rm -Rf packages/*/lib",
    "prepublishOnly": "yarn test",
    "deploy": "yarn workspace sdk deploy",
    "deploy:codegen": "lerna run deploy --scope sdk-codegen -c",
    "deploy:sdk": "lerna run deploy --scope sdk",
    "fix": "yarn lint:es --fix",
    "lint": "run-p -c lint:*",
    "lint:es": "eslint 'packages/**/*.ts{,x}' --cache",
    "lint:ts": "tsc",
    "lint-staged": "yarn exec lint-staged",
    "test": "yarn jest",
    "test:ts": "yarn jest --reporters=default --reporters=jest-junit",
    "test:iphone": "xcodebuild test -project swift/looker/looker.xcodeproj -scheme looker-Package -sdk iphonesimulator -destination 'platform=iOS Simulator,name=iPhone 11,OS=13.4.1' | xcpretty --test --color",
    "test:jest": "DOT_ENV_FILE=.env.test jest",
    "bootstrap": "lerna clean -y && lerna bootstrap"
  },
  "devDependencies": {
    "@babel/cli": "^7.8.4",
    "@babel/core": "^7.9.0",
    "@babel/plugin-proposal-class-properties": "^7.8.3",
    "@babel/plugin-proposal-nullish-coalescing-operator": "^7.8.3",
    "@babel/plugin-proposal-object-rest-spread": "^7.9.5",
    "@babel/plugin-proposal-optional-chaining": "^7.9.0",
    "@babel/preset-env": "^7.9.6",
    "@babel/preset-react": "7.9.4",
    "@babel/preset-typescript": "^7.9.0",
    "@babel/runtime": "^7.9.2",
    "@babel/runtime-corejs3": "^7.10.2",
    "@looker/eslint-config": "^1.0.14",
    "@looker/prettier-config": "^1.0.15",
    "@stoplight/spectral": "^5.0.0",
    "@testing-library/jest-dom": "^5.5.0",
    "@types/blueimp-md5": "^2.7.0",
    "@types/ini": "^1.3.30",
    "@types/jest": "^25.2.3",
    "@types/js-yaml": "^3.12.1",
    "@types/lodash": "^4.14.144",
    "@types/node": "^13.13.4",
    "@types/prettier": "^1.18.2",
    "@types/readable-stream": "^2.3.5",
    "@types/request": "^2.48.3",
    "@types/request-promise-native": "^1.0.17",
    "babel-core": "^7.0.0-bridge",
    "babel-plugin-styled-components": "^1.10.7",
    "core-js": "^3.6.5",
    "enzyme": "^3.11.0",
    "enzyme-adapter-react-16": "^1.15.2",
    "eslint": "^6.8.0",
    "eslint-import-resolver-typescript": "^2.0.0",
    "eslint-import-resolver-webpack": "^0.12.1",
    "eslint-plugin-header": "^3.0.0",
    "eslint-plugin-import": "^2.20.2",
    "eslint-plugin-mdx": "^1.6.8",
    "eslint-plugin-prettier": "^3.1.3",
    "jest": "^26.0.1",
    "jest-canvas-mock": "^2.2.0",
    "jest-junit": "^10.0.0",
    "jest-styled-components": "^6.3.4",
    "js-yaml": "^3.13.1",
    "lerna": "^3.20.2",
    "lint-staged": "^10.2.2",
    "lodash": "^4.17.15",
    "node-fetch": "^2.6.0",
    "npm-run-all": "^4.1.5",
    "openapi3-ts": "^1.3.0",
    "pre-commit": "1.2.2",
    "prettier": "^1.18.2",
    "react": "^16.13.1",
    "react-dom": "^16.13.1",
    "styled-components": "^4.4.1",
    "ts-jest": "^26.0.0",
    "ts-node": "^8.1.0",
    "typescript": "3.8.2",
    "webpack": "^4.43.0"
  },
  "dependencies": {},
  "lint-staged": {
    "**/*.ts?(x)": [
      "eslint"
    ],
    "**/*.js?(x)": [
      "eslint"
    ],
    "**/*.mdx": [
      "eslint"
    ]
  },
  "pre-commit": [
    "lint-staged"
  ],
  "eslintConfig": {
    "extends": [
      "@looker/eslint-config/no-type-checking"
    ],
    "plugins": [
      "header",
      "prettier"
    ],
    "rules": {
      "prettier/prettier": "error",
      "@typescript-eslint/no-explicit-any": "off",
      "@typescript-eslint/camelcase": "off",
      "@typescript-eslint/interface-name-prefix": "off",
      "@typescript-eslint/no-unused-vars": "warn",
      "sort-keys-fix/sort-keys-fix": "off",
      "no-useless-constructor": "off",
      "@typescript-eslint/no-empty-interface": "off",
      "header/header": [
        2,
        "config/license-header.js"
      ],
      "import/default": "off",
      "sort-keys": "off"
    },
    "settings": {
      "import/resolver": {
        "typescript": {
          "directory": "./tsconfig.json"
        }
      },
      "import/external-module-folders": [
        "node_modules",
        "packages"
      ]
    },
    "overrides": [
      {
        "files": ["*.js"],
        "rules": {
<<<<<<< HEAD
          "@typescript-eslint/interface-name-prefix": "off",
          "@typescript-eslint/no-unused-vars": "warn",
          "@typescript-eslint/camelcase": "off",
          "sort-keys": "off",
          "sort-keys-fix/sort-keys-fix": "off",
          "no-useless-constructor": "off",
          "spaced-comment": "off",
          "@typescript-eslint/no-empty-interface": "off"
=======
          "@typescript-eslint/no-var-requires": "off"
>>>>>>> c10721fb
        }
      }

    ]
  },
  "prettier": "@looker/prettier-config",
  "prettierConfig": {
    "overrides": {
      "rules": {
        "trailingComma": "all"
      }
    }
  },
  "keywords": [],
  "resolutions": {
    "set-value": "^2.0.1",
    "typescript": "3.8.2"
  }
}<|MERGE_RESOLUTION|>--- conflicted
+++ resolved
@@ -159,18 +159,7 @@
       {
         "files": ["*.js"],
         "rules": {
-<<<<<<< HEAD
-          "@typescript-eslint/interface-name-prefix": "off",
-          "@typescript-eslint/no-unused-vars": "warn",
-          "@typescript-eslint/camelcase": "off",
-          "sort-keys": "off",
-          "sort-keys-fix/sort-keys-fix": "off",
-          "no-useless-constructor": "off",
-          "spaced-comment": "off",
-          "@typescript-eslint/no-empty-interface": "off"
-=======
           "@typescript-eslint/no-var-requires": "off"
->>>>>>> c10721fb
         }
       }
 
